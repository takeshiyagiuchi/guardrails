[tool.poetry]
name = "guardrails-ai"
version = "0.2.9"
description = "Adding guardrails to large language models."
authors = ["Guardrails AI <contact@guardrailsai.com>"]
license = "Apache License 2.0"
readme = "README.md"
packages = [
    { include = "guardrails", from = "." }
]

[tool.poetry.scripts]
guardrails = "guardrails.cli:cli"

[tool.poetry.dependencies]
python = "^3.8"
lxml = "^4.9.3"
openai = "<2"
rich = "^13.6.0"
eliot = "^1.15.0"
eliot-tree = "^21.0.0"
pydantic = ">=1.10.9, <2.5"
typer = "^0.9.0"
griffe = "^0.36.9"
tenacity = ">=8.1.0"
regex = "^2023.10.3"
rstr = "^3.2.2"
typing-extensions = "^4.8.0"
python-dateutil = "^2.8.2"
tiktoken = "^0.5.1"

sqlvalidator = {version = "^0.0.20", optional = true}
sqlalchemy = {version = ">=2.0.9", optional = true}
sqlglot = {version = "^19.0.3", optional = true}
thefuzz = {version = "^0.20.0", optional = true}
nltk = {version = "^3.8.1", optional = true}
faiss-cpu = {version = "^1.7.4", optional = true}
numpy = {version = ">=1.24", optional = true}
alt-profanity-check = {version = "^1.3.1", optional = true}
detect-secrets = {version = "^1.4.0", optional = true}
manifest-ml = {version = "^0.1.8", optional = true}
inspiredco = {version = "^0.0.2", optional = true}
<<<<<<< HEAD
transformers = {version = "^4.11.3", optional = true}
torch = {version = "^2.1.0", optional = true, source = "torch"}
=======
presidio_analyzer = {version = "^2.2.33", optional = true}
presidio_anonymizer = {version = "^2.2.33", optional = true}
>>>>>>> 59057f00

[tool.poetry.extras]
sql = ["sqlvalidator", "sqlalchemy", "sqlglot"]
summary = ["thefuzz", "nltk"]
vectordb = ["faiss-cpu", "tiktoken", "numpy"]
profanity = ["alt-profanity-check"]
detect-secrets = ["detect-secrets"]
manifest = ["manifest-ml"]
critique = ["inspiredco"]
<<<<<<< HEAD
toxic_language = ["transformers", "torch"]
=======
pii = ["presidio_analyzer", "presidio_anonymizer"]
>>>>>>> 59057f00

[tool.poetry.group.dev.dependencies]
pytest = "^7.4.3"
pytest-asyncio = "^0.21.1"
black = "22.12.0"
isort = ">=5.12.0"
flake8 = ">=3.8.4"
docformatter = ">=1.4"
pytest-cov = ">=2.10.1"
pre-commit = ">=2.9.3"
twine = "^4.0.2"
pytest-mock = "^3.12.0"
pypdfium2 = "^4.23.1"
pyright = "1.1.334"
lxml-stubs = "^0.4.0"

[tool.poetry.group.docs]
optional = true

[tool.poetry.group.docs.dependencies]
mkdocs = "^1.5.3"
mkdocstrings = {extras = ["python"], version = "^0.23.0"}
mkdocs-jupyter = ">=0.23"
mkdocs-material = "^9.4.8"
mknotebooks = "^0.8.0"
griffe = "^0.36.9"
pillow = "^10.1.0"
cairosvg = "^2.7.1"
mkdocs-glightbox = "^0.3.4"

[[tool.poetry.source]]
name = "torch"
url = "https://download.pytorch.org/whl/cpu"
priority = "explicit"

[[tool.poetry.source]]
name = "PyPI"
priority = "primary"

[build-system]
requires = ["poetry-core"]
build-backend = "poetry.core.masonry.api"<|MERGE_RESOLUTION|>--- conflicted
+++ resolved
@@ -40,13 +40,10 @@
 detect-secrets = {version = "^1.4.0", optional = true}
 manifest-ml = {version = "^0.1.8", optional = true}
 inspiredco = {version = "^0.0.2", optional = true}
-<<<<<<< HEAD
 transformers = {version = "^4.11.3", optional = true}
 torch = {version = "^2.1.0", optional = true, source = "torch"}
-=======
 presidio_analyzer = {version = "^2.2.33", optional = true}
 presidio_anonymizer = {version = "^2.2.33", optional = true}
->>>>>>> 59057f00
 
 [tool.poetry.extras]
 sql = ["sqlvalidator", "sqlalchemy", "sqlglot"]
@@ -56,11 +53,8 @@
 detect-secrets = ["detect-secrets"]
 manifest = ["manifest-ml"]
 critique = ["inspiredco"]
-<<<<<<< HEAD
 toxic_language = ["transformers", "torch"]
-=======
 pii = ["presidio_analyzer", "presidio_anonymizer"]
->>>>>>> 59057f00
 
 [tool.poetry.group.dev.dependencies]
 pytest = "^7.4.3"
