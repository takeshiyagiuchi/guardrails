[tool.poetry]
name = "guardrails-ai"
version = "0.3.3"
description = "Adding guardrails to large language models."
authors = ["Guardrails AI <contact@guardrailsai.com>"]
license = "Apache License 2.0"
readme = "README.md"
packages = [
    { include = "guardrails", from = "." }
]

[tool.poetry.scripts]
guardrails = "guardrails.cli:cli"

[tool.poetry.dependencies]
python = "^3.8.1"
lxml = "^4.9.3"
openai = "<2"
rich = "^13.6.0"
eliot = "^1.15.0"
eliot-tree = "^21.0.0"
pydantic = ">=1.10.9, <2.5"
typer = "^0.9.0"
griffe = "^0.36.9"
tenacity = ">=8.1.0"
regex = "^2023.10.3"
rstr = "^3.2.2"
typing-extensions = "^4.8.0"
python-dateutil = "^2.8.2"
tiktoken = "^0.5.1"

sqlvalidator = {version = "^0.0.20", optional = true}
sqlalchemy = {version = ">=2.0.9", optional = true}
sqlglot = {version = "^19.0.3", optional = true}
thefuzz = {version = "^0.20.0", optional = true}
nltk = {version = "^3.8.1", optional = true}
faiss-cpu = {version = "^1.7.4", optional = true}
numpy = {version = ">=1.24", optional = true}
alt-profanity-check = {version = "^1.3.1", optional = true}
detect-secrets = {version = "^1.4.0", optional = true}
manifest-ml = {version = "^0.1.8", optional = true}
transformers = {version = "^4.11.3", optional = true}
presidio_analyzer = {version = "^2.2.33", optional = true}
presidio_anonymizer = {version = "^2.2.33", optional = true}
spacy-transformers = {version = "^1.3.3", optional = true}
anthropic = {version = "^0.7.2", optional = true}
torch = {version = "^2.1.1", optional = true}
nbdoc = {version = "^0.0.82", optional = true}
guardrails-ai-unbabel-comet = {version = "^2.2.1", optional = true}
huggingface_hub = {version = "^0.16.4", optional = true}
pydash = "^7.0.6"
docspec_python = "2.2.1"
pydoc-markdown = "4.8.2"
<<<<<<< HEAD
opentelemetry-sdk = "^1.22.0"
opentelemetry-exporter-otlp-proto-grpc = "^1.22.0"
opentelemetry-exporter-otlp-proto-http = "^1.22.0"
flask = "^3.0.1"
flask-restplus = "^0.13.0"
flask-restful = "^0.3.10"
=======
langchain-core = "^0.1.18"
coloredlogs = "^15.0.1"
requests = "^2.31.0"
>>>>>>> cb013ae9


[tool.poetry.extras]
sql = ["sqlvalidator", "sqlalchemy", "sqlglot"]
summary = ["thefuzz", "nltk"]
vectordb = ["faiss-cpu", "numpy"]
profanity = ["alt-profanity-check"]
detect-secrets = ["detect-secrets"]
manifest = ["manifest-ml"]
high_quality_translation = ["guardrails-ai-unbabel-comet", "huggingface_hub"]
toxic_language = ["transformers", "torch"]
pii = ["presidio_analyzer", "presidio_anonymizer"]
competitor-check = ["spacy-transformers"]
anthropic = ["anthropic"]
docs-build = ["nbdoc", "docspec_python", "pydoc-markdown"]


[tool.poetry.group.dev.dependencies]
pytest = "^7.4.3"
pytest-asyncio = "^0.21.1"
black = "^23.0.0"
isort = ">=5.12.0"
flake8 = ">=3.8.4"
docformatter = ">=1.4"
pytest-cov = ">=2.10.1"
pre-commit = ">=2.9.3"
twine = "^4.0.2"
pytest-mock = "^3.12.0"
pypdfium2 = "^4.23.1"
pyright = "1.1.334"
lxml-stubs = "^0.4.0"

[tool.poetry.group.docs]
optional = true

[tool.poetry.group.docs.dependencies]
mkdocs = "^1.5.3"
mkdocstrings = {extras = ["python"], version = "^0.23.0"}
mkdocs-jupyter = ">=0.23"
mkdocs-material = "^9.4.8"
mknotebooks = "^0.8.0"
griffe = "^0.36.9"
pillow = "^10.1.0"
cairosvg = "^2.7.1"
mkdocs-glightbox = "^0.3.4"

[[tool.poetry.source]]
name = "torch"
url = "https://download.pytorch.org/whl/cpu"
priority = "explicit"

[[tool.poetry.source]]
name = "PyPI"
priority = "primary"

[build-system]
requires = ["poetry-core"]
build-backend = "poetry.core.masonry.api"<|MERGE_RESOLUTION|>--- conflicted
+++ resolved
@@ -51,18 +51,12 @@
 pydash = "^7.0.6"
 docspec_python = "2.2.1"
 pydoc-markdown = "4.8.2"
-<<<<<<< HEAD
 opentelemetry-sdk = "^1.22.0"
 opentelemetry-exporter-otlp-proto-grpc = "^1.22.0"
 opentelemetry-exporter-otlp-proto-http = "^1.22.0"
-flask = "^3.0.1"
-flask-restplus = "^0.13.0"
-flask-restful = "^0.3.10"
-=======
 langchain-core = "^0.1.18"
 coloredlogs = "^15.0.1"
 requests = "^2.31.0"
->>>>>>> cb013ae9
 
 
 [tool.poetry.extras]
