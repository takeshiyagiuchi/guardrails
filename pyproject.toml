--- conflicted
+++ resolved
@@ -51,12 +51,9 @@
 pydash = "^7.0.6"
 docspec_python = "2.2.1"
 pydoc-markdown = "4.8.2"
-<<<<<<< HEAD
 langchain-core = "^0.1.18"
-=======
 coloredlogs = "^15.0.1"
 requests = "^2.31.0"
->>>>>>> d4080808
 
 
 [tool.poetry.extras]
