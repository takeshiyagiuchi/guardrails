--- conflicted
+++ resolved
@@ -44,11 +44,8 @@
 torch = {version = "^2.1.0", optional = true, source = "torch"}
 presidio_analyzer = {version = "^2.2.33", optional = true}
 presidio_anonymizer = {version = "^2.2.33", optional = true}
-<<<<<<< HEAD
 spacy = {version = "^3.7.2", optional = true}
-=======
 anthropic = {version = "^0.7.2", optional = true}
->>>>>>> 0874c8b1
 
 [tool.poetry.extras]
 sql = ["sqlvalidator", "sqlalchemy", "sqlglot"]
@@ -60,11 +57,8 @@
 critique = ["inspiredco"]
 toxic_language = ["transformers", "torch"]
 pii = ["presidio_analyzer", "presidio_anonymizer"]
-<<<<<<< HEAD
 competitor-check = ["spacy"]
-=======
 anthropic = ["anthropic"]
->>>>>>> 0874c8b1
 
 [tool.poetry.group.dev.dependencies]
 pytest = "^7.4.3"
