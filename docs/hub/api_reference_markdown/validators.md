--- conflicted
+++ resolved
@@ -1,1155 +1 @@
 # Validators
-<<<<<<< HEAD
-
-## ValidLength
-
-Validates that the length of value is within the expected range.
-
-**Key Properties**
-
-| Property                      | Description                       |
-| ----------------------------- | --------------------------------- |
-| Name for `format` attribute   | `length`                          |
-| Supported data types          | `string`, `list`, `object`        |
-| Programmatic fix              | If shorter than the minimum, pad with empty last elements. If longer than the maximum, truncate. |
-
-**Arguments**:
-
-- `min` - The inclusive minimum length.
-- `max` - The inclusive maximum length.
-
-#### validate(value: Union[str, List], metadata: Dict)
-
-```python
-def validate(value: Union[str, List], metadata: Dict) -> ValidationResult
-```
-
-Validates that the length of value is within the expected range.
-
-## TwoWords
-
-Validates that a value is two words.
-
-**Key Properties**
-
-| Property                      | Description                       |
-| ----------------------------- | --------------------------------- |
-| Name for `format` attribute   | `two-words`                       |
-| Supported data types          | `string`                          |
-| Programmatic fix              | Pick the first two words.         |
-
-## ValidURL
-
-Validates that a value is a valid URL.
-
-**Key Properties**
-
-| Property                      | Description                       |
-| ----------------------------- | --------------------------------- |
-| Name for `format` attribute   | `valid-url`                       |
-| Supported data types          | `string`                          |
-| Programmatic fix              | None                              |
-
-## IsHighQualityTranslation
-
-Validates that the translation is of high quality.
-
-**Key Properties**
-
-| Property                      | Description                       |
-| ----------------------------- | --------------------------------- |
-| Name for `format` attribute   | `is-high-quality-translation`     |
-| Supported data types          | `string`                          |
-| Programmatic fix              | None                              |
-
-Other parameters: Metadata
-translation_source (str): The source of the translation.
-
-This validator uses one of the reference-free models from Unbabel/COMET
-to check the quality of the translation. Specifically, it uses the
-`Unbabel/wmt22-cometkiwi-da` model.
-
-Unbabel/COMET details: https://github.com/Unbabel/COMET
-Model details: https://huggingface.co/Unbabel/wmt22-cometkiwi-da
-
-Pre-requisites:
-- Install the `unbabel-comet` from source:
-`pip install git+https://github.com/Unbabel/COMET`
-- Please accept the model license from:
-https://huggingface.co/Unbabel/wmt22-cometkiwi-da
-- Login into Huggingface Hub using:
-huggingface-cli login --token $HUGGINGFACE_TOKEN
-
-## ExcludeSqlPredicates
-
-Validates that the SQL query does not contain certain predicates.
-
-**Key Properties**
-
-| Property                      | Description                       |
-| ----------------------------- | --------------------------------- |
-| Name for `format` attribute   | `exclude-sql-predicates`          |
-| Supported data types          | `string`                          |
-| Programmatic fix              | None                              |
-
-**Arguments**:
-
-- `predicates` - The list of predicates to avoid.
-
-## BugFreePython
-
-Validates that there are no Python syntactic bugs in the generated code.
-
-This validator checks for syntax errors by running `ast.parse(code)`,
-and will raise an exception if there are any.
-Only the packages in the `python` environment are available to the code snippet.
-
-**Key Properties**
-
-| Property                      | Description                       |
-| ----------------------------- | --------------------------------- |
-| Name for `format` attribute   | `bug-free-python`                 |
-| Supported data types          | `string`                          |
-| Programmatic fix              | None                              |
-
-## ExtractedSummarySentencesMatch
-
-Validates that the extracted summary sentences match the original text
-by performing a cosine similarity in the embedding space.
-
-**Key Properties**
-
-| Property                      | Description                         |
-| ----------------------------- | ----------------------------------- |
-| Name for `format` attribute   | `extracted-summary-sentences-match` |
-| Supported data types          | `string`                            |
-| Programmatic fix              | Remove any sentences that can not be verified. |
-
-**Arguments**:
-
-  
-- `threshold` - The minimum cosine similarity to be considered similar. Default to 0.7.
-  
-  Other parameters: Metadata
-  
-- `filepaths` _List[str]_ - A list of strings that specifies the filepaths for any documents that should be used for asserting the summary's similarity.
-- `document_store` _DocumentStoreBase, optional_ - The document store to use during validation. Defaults to EphemeralDocumentStore.
-- `vector_db` _VectorDBBase, optional_ - A vector database to use for embeddings.  Defaults to Faiss.
-- `embedding_model` _EmbeddingBase, optional_ - The embeddig model to use. Defaults to OpenAIEmbedding.
-
-## OneLine
-
-Validates that a value is a single line, based on whether or not the
-output has a newline character (\n).
-
-**Key Properties**
-
-| Property                      | Description                            |
-| ----------------------------- | -------------------------------------- |
-| Name for `format` attribute   | `one-line`                             |
-| Supported data types          | `string`                               |
-| Programmatic fix              | Keep the first line, delete other text |
-
-## QARelevanceLLMEval
-
-Validates that an answer is relevant to the question asked by asking the
-LLM to self evaluate.
-
-**Key Properties**
-
-| Property                      | Description                         |
-| ----------------------------- | ----------------------------------- |
-| Name for `format` attribute   | `qa-relevance-llm-eval`             |
-| Supported data types          | `string`                            |
-| Programmatic fix              | None                                |
-
-Other parameters: Metadata
-question (str): The original question the llm was given to answer.
-
-## DetectSecrets
-
-Validates whether the generated code snippet contains any secrets.
-
-**Key Properties**
-| Property                      | Description                       |
-| ----------------------------- | --------------------------------- |
-| Name for `format` attribute   | `detect-secrets`                  |
-| Supported data types          | `string`                          |
-| Programmatic fix              | None                              |
-
-**Arguments**:
-
-  None
-  
-  This validator uses the detect-secrets library to check whether the generated code
-  snippet contains any secrets. If any secrets are detected, the validator fails and
-  returns the generated code snippet with the secrets replaced with asterisks.
-  Else the validator returns the generated code snippet.
-  
-  Following are some caveats:
-  - Multiple secrets on the same line may not be caught. e.g.
-  - Minified code
-  - One-line lists/dictionaries
-  - Multi-variable assignments
-  - Multi-line secrets may not be caught. e.g.
-  - RSA/SSH keys
-  
-
-**Example**:
-
-    ```py
-
-    guard = Guard.from_string(validators=[
-        DetectSecrets(on_fail=OnFailAction.FIX)
-    ])
-    guard.parse(
-        llm_output=code_snippet,
-    )
-    ```
-
-#### get\_unique\_secrets(value: str)
-
-```python
-def get_unique_secrets(value: str) -> Tuple[Dict[str, Any], List[str]]
-```
-
-Get unique secrets from the value.
-
-**Arguments**:
-
-- `value` _str_ - The generated code snippet.
-  
-
-**Returns**:
-
-- `unique_secrets` _Dict[str, Any]_ - A dictionary of unique secrets and their
-  line numbers.
-- `lines` _List[str]_ - The lines of the generated code snippet.
-
-#### get\_modified\_value(unique\_secrets: Dict[str, Any], lines: List[str])
-
-```python
-def get_modified_value(unique_secrets: Dict[str, Any],
-                       lines: List[str]) -> str
-```
-
-Replace the secrets on the lines with asterisks.
-
-**Arguments**:
-
-- `unique_secrets` _Dict[str, Any]_ - A dictionary of unique secrets and their
-  line numbers.
-- `lines` _List[str]_ - The lines of the generated code snippet.
-  
-
-**Returns**:
-
-- `modified_value` _str_ - The generated code snippet with secrets replaced with
-  asterisks.
-
-## PydanticFieldValidator
-
-Validates a specific field in a Pydantic model with the specified
-validator method.
-
-**Key Properties**
-
-| Property                      | Description                       |
-| ----------------------------- | --------------------------------- |
-| Name for `format` attribute   | `pydantic_field_validator`        |
-| Supported data types          | `Any`                             |
-| Programmatic fix              | Override with return value from `field_validator`.   |
-
-**Arguments**:
-
-  
-- `field_validator` _Callable_ - A validator for a specific field in a Pydantic model.
-
-## ValidRange
-
-Validates that a value is within a range.
-
-**Key Properties**
-
-| Property                      | Description                       |
-| ----------------------------- | --------------------------------- |
-| Name for `format` attribute   | `valid-range`                     |
-| Supported data types          | `integer`, `float`, `percentage`  |
-| Programmatic fix              | Closest value within the range.   |
-
-**Arguments**:
-
-- `min` - The inclusive minimum value of the range.
-- `max` - The inclusive maximum value of the range.
-
-#### validate(value: Any, metadata: Dict)
-
-```python
-def validate(value: Any, metadata: Dict) -> ValidationResult
-```
-
-Validates that a value is within a range.
-
-## BugFreeSQL
-
-Validates that there are no SQL syntactic bugs in the generated code.
-
-This is a very minimal implementation that uses the Pypi `sqlvalidator` package
-to check if the SQL query is valid. You can implement a custom SQL validator
-that uses a database connection to check if the query is valid.
-
-**Key Properties**
-
-| Property                      | Description                       |
-| ----------------------------- | --------------------------------- |
-| Name for `format` attribute   | `bug-free-sql`                    |
-| Supported data types          | `string`                          |
-| Programmatic fix              | None                              |
-
-## EndsWith
-
-Validates that a list ends with a given value.
-
-**Key Properties**
-
-| Property                      | Description                       |
-| ----------------------------- | --------------------------------- |
-| Name for `format` attribute   | `ends-with`                       |
-| Supported data types          | `list`                            |
-| Programmatic fix              | Append the given value to the list. |
-
-**Arguments**:
-
-- `end` - The required last element.
-
-## OnTopic
-
-Checks if text's main topic is specified within a list of valid topics
-and ensures that the text is not about any of the invalid topics.
-
-This validator accepts at least one valid topic and an optional list of
-invalid topics.
-
-Default behavior first runs a Zero-Shot model, and then falls back to
-ask OpenAI's `gpt-3.5-turbo` if the Zero-Shot model is not confident
-in the topic classification (score < 0.5).
-
-In our experiments this LLM fallback increases accuracy by 15% but also
-increases latency (more than doubles the latency in the worst case).
-
-Both the Zero-Shot classification and the GPT classification may be toggled.
-
-**Key Properties**
-
-| Property                      | Description                              |
-| ----------------------------- | ---------------------------------------- |
-| Name for `format` attribute   | `on_topic`                               |
-| Supported data types          | `string`                                 |
-| Programmatic fix              | Removes lines with off-topic information |
-
-**Arguments**:
-
-- `valid_topics` _List[str]_ - topics that the text should be about
-  (one or many).
-- `invalid_topics` _List[str], Optional, defaults to []_ - topics that the
-  text cannot be about.
-- `device` _int, Optional, defaults to -1_ - Device ordinal for CPU/GPU
-  supports for Zero-Shot classifier. Setting this to -1 will leverage
-  CPU, a positive will run the Zero-Shot model on the associated CUDA
-  device id.
-- `model` _str, Optional, defaults to 'facebook/bart-large-mnli'_ - The
-  Zero-Shot model that will be used to classify the topic. See a
-  list of all models here:
-  https://huggingface.co/models?pipeline_tag=zero-shot-classification
-  llm_callable (Union[str, Callable, None], Optional, defaults to
-- `'gpt-3.5-turbo')` - Either the name of the OpenAI model, or a callable
-  that takes a prompt and returns a response.
-- `disable_classifier` _bool, Optional, defaults to False_ - controls whether
-  to use the Zero-Shot model. At least one of disable_classifier and
-  disable_llm must be False.
-- `disable_llm` _bool, Optional, defaults to False_ - controls whether to use
-  the LLM fallback. At least one of disable_classifier and
-  disable_llm must be False.
-- `model_threshold` _float, Optional, defaults to 0.5_ - The threshold used to
-  determine whether to accept a topic from the Zero-Shot model. Must be
-  a number between 0 and 1.
-
-#### call\_llm(text: str, topics: List[str])
-
-```python
-@retry(wait=wait_random_exponential(min=1, max=60), stop=stop_after_attempt(5))
-def call_llm(text: str, topics: List[str]) -> str
-```
-
-Call the LLM with the given prompt.
-
-Expects a function that takes a string and returns a string.
-
-**Arguments**:
-
-- `text` _str_ - The input text to classify using the LLM.
-- `topics` _List[str]_ - The list of candidate topics.
-
-**Returns**:
-
-- `response` _str_ - String representing the LLM response.
-
-#### set\_callable(llm\_callable: Union[str, Callable, None])
-
-```python
-def set_callable(llm_callable: Union[str, Callable, None]) -> None
-```
-
-Set the LLM callable.
-
-**Arguments**:
-
-- `llm_callable` - Either the name of the OpenAI model, or a callable that takes
-  a prompt and returns a response.
-
-## PIIFilter
-
-Validates that any text does not contain any PII.
-
-This validator uses Microsoft's Presidio (https://github.com/microsoft/presidio)
-to detect PII in the text. If PII is detected, the validator will fail with a
-programmatic fix that anonymizes the text. Otherwise, the validator will pass.
-
-**Key Properties**
-
-| Property                      | Description                         |
-| ----------------------------- | ----------------------------------- |
-| Name for `format` attribute   | `pii`                               |
-| Supported data types          | `string`                            |
-| Programmatic fix              | Anonymized text with PII filtered   |
-
-**Arguments**:
-
-- `pii_entities` _str | List[str], optional_ - The PII entities to filter. Must be
-  one of `pii` or `spi`. Defaults to None. Can also be set in metadata.
-
-#### get\_anonymized\_text(text: str, entities: List[str])
-
-```python
-def get_anonymized_text(text: str, entities: List[str]) -> str
-```
-
-Analyze and anonymize the text for PII.
-
-**Arguments**:
-
-- `text` _str_ - The text to analyze.
-- `pii_entities` _List[str]_ - The PII entities to filter.
-  
-
-**Returns**:
-
-- `anonymized_text` _str_ - The anonymized text.
-
-## SaliencyCheck
-
-Checks that the summary covers the list of topics present in the
-document.
-
-**Key Properties**
-
-| Property                      | Description                         |
-| ----------------------------- | ----------------------------------- |
-| Name for `format` attribute   | `saliency-check`                    |
-| Supported data types          | `string`                            |
-| Programmatic fix              | None                                |
-
-**Arguments**:
-
-  
-- `docs_dir` - Path to the directory containing the documents.
-- `threshold` - Threshold for overlap between topics in document and summary. Defaults to 0.25
-
-#### \_\_init\_\_(docs\_dir: str, llm\_callable: Optional[Callable] = None, on\_fail: Optional[Callable] = None, threshold: float = 0.25, \*\*kwargs)
-
-```python
-def __init__(docs_dir: str,
-             llm_callable: Optional[Callable] = None,
-             on_fail: Optional[Callable] = None,
-             threshold: float = 0.25,
-             **kwargs)
-```
-
-Initialize the SalienceCheck validator.
-
-**Arguments**:
-
-- `docs_dir` - Path to the directory containing the documents.
-- `on_fail` - Function to call when validation fails.
-- `threshold` - Threshold for overlap between topics in document and summary.
-
-## SqlColumnPresence
-
-Validates that all columns in the SQL query are present in the schema.
-
-**Key Properties**
-
-| Property                      | Description                       |
-| ----------------------------- | --------------------------------- |
-| Name for `format` attribute   | `sql-column-presence`             |
-| Supported data types          | `string`                          |
-| Programmatic fix              | None                              |
-
-**Arguments**:
-
-- `cols` - The list of valid columns.
-
-## UpperCase
-
-Validates that a value is upper case.
-
-**Key Properties**
-
-| Property                      | Description                       |
-| ----------------------------- | --------------------------------- |
-| Name for `format` attribute   | `upper-case`                      |
-| Supported data types          | `string`                          |
-| Programmatic fix              | Convert to upper case.            |
-
-## RemoveRedundantSentences
-
-Removes redundant sentences from a string.
-
-This validator removes sentences from a string that are similar to
-other sentences in the string. This is useful for removing
-repetitive sentences from a string.
-
-**Key Properties**
-
-| Property                      | Description                         |
-| ----------------------------- | ----------------------------------- |
-| Name for `format` attribute   | `remove-redundant-sentences`        |
-| Supported data types          | `string`                            |
-| Programmatic fix              | Remove any redundant sentences.     |
-
-**Arguments**:
-
-  
-- `threshold` - The minimum fuzz ratio to be considered redundant.  Defaults to 70.
-
-#### validate(value: Any, metadata: Dict)
-
-```python
-def validate(value: Any, metadata: Dict) -> ValidationResult
-```
-
-Remove redundant sentences from a string.
-
-## LowerCase
-
-Validates that a value is lower case.
-
-**Key Properties**
-
-| Property                      | Description                       |
-| ----------------------------- | --------------------------------- |
-| Name for `format` attribute   | `lower-case`                      |
-| Supported data types          | `string`                          |
-| Programmatic fix              | Convert to lower case.            |
-
-## SimilarToList
-
-Validates that a value is similar to a list of previously known values.
-
-**Key Properties**
-
-| Property                      | Description                       |
-| ----------------------------- | --------------------------------- |
-| Name for `format` attribute   | `similar-to-list`                 |
-| Supported data types          | `string`                          |
-| Programmatic fix              | None                              |
-
-**Arguments**:
-
-- `standard_deviations` _int_ - The number of standard deviations from the mean to check.
-- `threshold` _float_ - The threshold for the average semantic similarity for strings.
-  
-  For integer values, this validator checks whether the value lies
-  within 'k' standard deviations of the mean of the previous values.
-  (Assumes that the previous values are normally distributed.) For
-  string values, this validator checks whether the average semantic
-  similarity between the generated value and the previous values is
-  less than a threshold.
-
-#### get\_semantic\_similarity(text1: str, text2: str, embed\_function: Callable)
-
-```python
-def get_semantic_similarity(text1: str, text2: str,
-                            embed_function: Callable) -> float
-```
-
-Get the semantic similarity between two strings.
-
-**Arguments**:
-
-- `text1` _str_ - The first string.
-- `text2` _str_ - The second string.
-- `embed_function` _Callable_ - The embedding function.
-
-**Returns**:
-
-- `similarity` _float_ - The semantic similarity between the two strings.
-
-## ProvenanceV0
-
-Validates that LLM-generated text matches some source text based on
-distance in embedding space.
-
-**Key Properties**
-
-| Property                      | Description                         |
-| ----------------------------- | ----------------------------------- |
-| Name for `format` attribute   | `provenance-v0`                     |
-| Supported data types          | `string`                            |
-| Programmatic fix              | None                                |
-
-**Arguments**:
-
-- `threshold` - The minimum cosine similarity between the generated text and
-  the source text. Defaults to 0.8.
-- `validation_method` - Whether to validate at the sentence level or over the full text.  Must be one of `sentence` or `full`. Defaults to `sentence`
-  
-  Other parameters: Metadata
-- `query_function` _Callable, optional_ - A callable that takes a string and returns a list of (chunk, score) tuples.
-- `sources` _List[str], optional_ - The source text.
-- `embed_function` _Callable, optional_ - A callable that creates embeddings for the sources. Must accept a list of strings and return an np.array of floats.
-  
-  In order to use this validator, you must provide either a `query_function` or
-  `sources` with an `embed_function` in the metadata.
-  
-  If providing query_function, it should take a string as input and return a list of
-  (chunk, score) tuples. The chunk is a string and the score is a float representing
-  the cosine distance between the chunk and the input string. The list should be
-  sorted in ascending order by score.
-  
-- `Note` - The score should represent distance in embedding space, not similarity. I.e.,
-  lower is better and the score should be 0 if the chunk is identical to the input
-  string.
-  
-
-**Example**:
-
-    ```py
-    def query_function(text: str, k: int) -> List[Tuple[str, float]]:
-        return [("This is a chunk", 0.9), ("This is another chunk", 0.8)]
-
-    guard = Guard.from_rail(...)
-    guard(
-        openai.ChatCompletion.create(...),
-        prompt_params={...},
-        temperature=0.0,
-        metadata={"query_function": query_function},
-    )
-    ```
-  
-  
-  If providing sources, it should be a list of strings. The embed_function should
-  take a string or a list of strings as input and return a np array of floats.
-  The vector should be normalized to unit length.
-  
-
-**Example**:
-
-    ```py
-    def embed_function(text: Union[str, List[str]]) -> np.ndarray:
-        return np.array([[0.1, 0.2, 0.3]])
-
-    guard = Guard.from_rail(...)
-    guard(
-        openai.ChatCompletion.create(...),
-        prompt_params={...},
-        temperature=0.0,
-        metadata={
-            "sources": ["This is a source text"],
-            "embed_function": embed_function
-        },
-    )
-    ```
-
-## ProvenanceV1
-
-Validates that the LLM-generated text is supported by the provided
-contexts.
-
-This validator uses an LLM callable to evaluate the generated text against the
-provided contexts (LLM-ception).
-
-In order to use this validator, you must provide either:
-1. a 'query_function' in the metadata. That function should take a string as input
-(the LLM-generated text) and return a list of relevant
-chunks. The list should be sorted in ascending order by the distance between the
-chunk and the LLM-generated text.
-
-Example using str callable:
-
-
-Example using a custom llm callable:
-
-
-OR
-
-2. `sources` with an `embed_function` in the metadata. The embed_function should
-take a string or a list of strings as input and return a np array of floats.
-The vector should be normalized to unit length.
-
-``` py
-def query_function(text: str, k: int) -> List[str]:
-    return ["This is a chunk", "This is another chunk"]
-
-guard = Guard.from_string(validators=[
-    ProvenanceV1(llm_callable="gpt-3.5-turbo", ...)
-])
-guard.parse(
-    llm_output=...,
-    metadata={"query_function": query_function}
-)
-```
-``` py
-def query_function(text: str, k: int) -> List[str]:
-    return ["This is a chunk", "This is another chunk"]
-
-guard = Guard.from_string(validators=[
-        ProvenanceV1(llm_callable=your_custom_callable, ...)
-    ]
-)
-guard.parse(
-    llm_output=...,
-    metadata={"query_function": query_function}
-)
-```
-
-**Example**:
-
-  
-```py
-def embed_function(text: Union[str, List[str]]) -> np.ndarray:
-    return np.array([[0.1, 0.2, 0.3]])
-
-guard = Guard.from_rail(...)
-guard(
-    openai.ChatCompletion.create(...),
-    prompt_params={...},
-    temperature=0.0,
-    metadata={
-        "sources": ["This is a source text"],
-        "embed_function": embed_function
-    },
-)
-```
-
-#### \_\_init\_\_(validation\_method: str = "sentence", llm\_callable: Union[str, Callable] = "gpt-3.5-turbo", top\_k: int = 3, max\_tokens: int = 2, on\_fail: Optional[Callable] = None, \*\*kwargs)
-
-```python
-def __init__(validation_method: str = "sentence",
-             llm_callable: Union[str, Callable] = "gpt-3.5-turbo",
-             top_k: int = 3,
-             max_tokens: int = 2,
-             on_fail: Optional[Callable] = None,
-             **kwargs)
-```
-
-args:
-validation_method (str): Whether to validate at the sentence level or over
-the full text.  One of `sentence` or `full`. Defaults to `sentence`
-llm_callable (Union[str, Callable]): Either the name of the OpenAI model,
-or a callable that takes a prompt and returns a response.
-top_k (int): The number of chunks to return from the query function.
-Defaults to 3.
-max_tokens (int): The maximum number of tokens to send to the LLM.
-Defaults to 2.
-
-Other args: Metadata
-query_function (Callable): A callable that takes a string and returns a
-list of chunks.
-sources (List[str], optional): The source text.
-embed_function (Callable, optional): A callable that creates embeddings for
-the sources. Must accept a list of strings and returns float np.array.
-
-#### set\_callable(llm\_callable: Union[str, Callable])
-
-```python
-def set_callable(llm_callable: Union[str, Callable]) -> None
-```
-
-Set the LLM callable.
-
-**Arguments**:
-
-- `llm_callable` - Either the name of the OpenAI model, or a callable that takes
-  a prompt and returns a response.
-
-#### call\_llm(prompt: str)
-
-```python
-@retry(wait=wait_random_exponential(min=1, max=60), stop=stop_after_attempt(6))
-def call_llm(prompt: str) -> str
-```
-
-Call the LLM with the given prompt.
-
-Expects a function that takes a string and returns a string.
-
-**Arguments**:
-
-- `prompt` _str_ - The prompt to send to the LLM.
-  
-
-**Returns**:
-
-- `response` _str_ - String representing the LLM response.
-
-#### evaluate\_with\_llm(text: str, query\_function: Callable)
-
-```python
-def evaluate_with_llm(text: str, query_function: Callable) -> bool
-```
-
-Validate that the LLM-generated text is supported by the provided
-contexts.
-
-**Arguments**:
-
-- `value` _Any_ - The LLM-generated text.
-- `query_function` _Callable_ - The query function.
-  
-
-**Returns**:
-
-- `self_eval` - The self-evaluation boolean
-
-## IsProfanityFree
-
-Validates that a translated text does not contain profanity language.
-
-This validator uses the `alt-profanity-check` package to check if a string
-contains profanity language.
-
-**Key Properties**
-
-| Property                      | Description                       |
-| ----------------------------- | --------------------------------- |
-| Name for `format` attribute   | `is-profanity-free`               |
-| Supported data types          | `string`                          |
-| Programmatic fix              | None                              |
-
-## CompetitorCheck
-
-Validates that LLM-generated text is not naming any competitors from a
-given list.
-
-In order to use this validator you need to provide an extensive list of the
-competitors you want to avoid naming including all common variations.
-
-**Arguments**:
-
-- `competitors` _List[str]_ - List of competitors you want to avoid naming
-
-#### exact\_match(text: str, competitors: List[str])
-
-```python
-def exact_match(text: str, competitors: List[str]) -> List[str]
-```
-
-Performs exact match to find competitors from a list in a given
-text.
-
-**Arguments**:
-
-- `text` _str_ - The text to search for competitors.
-- `competitors` _list_ - A list of competitor entities to match.
-  
-
-**Returns**:
-
-- `list` - A list of matched entities.
-
-#### perform\_ner(text: str, nlp)
-
-```python
-def perform_ner(text: str, nlp) -> List[str]
-```
-
-Performs named entity recognition on text using a provided NLP
-model.
-
-**Arguments**:
-
-- `text` _str_ - The text to perform named entity recognition on.
-- `nlp` - The NLP model to use for entity recognition.
-  
-
-**Returns**:
-
-- `entities` - A list of entities found.
-
-#### is\_entity\_in\_list(entities: List[str], competitors: List[str])
-
-```python
-def is_entity_in_list(entities: List[str], competitors: List[str]) -> List
-```
-
-Checks if any entity from a list is present in a given list of
-competitors.
-
-**Arguments**:
-
-- `entities` _list_ - A list of entities to check
-- `competitors` _list_ - A list of competitor names to match
-  
-
-**Returns**:
-
-- `List` - List of found competitors
-
-#### validate(value: str, metadata=Dict)
-
-```python
-def validate(value: str, metadata=Dict) -> ValidationResult
-```
-
-Checks a text to find competitors' names in it.
-
-While running, store sentences naming competitors and generate a fixed output
-filtering out all flagged sentences.
-
-**Arguments**:
-
-- `value` _str_ - The value to be validated.
-- `metadata` _Dict, optional_ - Additional metadata. Defaults to empty dict.
-  
-
-**Returns**:
-
-- `ValidationResult` - The validation result.
-
-## RegexMatch
-
-Validates that a value matches a regular expression.
-
-**Key Properties**
-
-| Property                      | Description                       |
-| ----------------------------- | --------------------------------- |
-| Name for `format` attribute   | `regex_match`                     |
-| Supported data types          | `string`                          |
-| Programmatic fix              | Generate a string that matches the regular expression |
-
-**Arguments**:
-
-- `regex` - Str regex pattern
-- `match_type` - Str in {"search", "fullmatch"} for a regex search or full-match option
-
-## ToxicLanguage
-
-Validates that the generated text is toxic.
-
-**Key Properties**
-| Property                      | Description                       |
-| ----------------------------- | --------------------------------- |
-| Name for `format` attribute   | `toxic-language`                  |
-| Supported data types          | `string`                          |
-| Programmatic fix              | None                              |
-
-**Arguments**:
-
-- `threshold` - The confidence threshold (model inference) for toxicity.
-  Defaults to 0.5.
-- `validation_method` - Whether to validate at the sentence level or
-  over the full text. Must be one of `sentence` or `full`.
-  Defaults to `sentence`
-  
-  This validator uses the pre-trained multi-label model from HuggingFace -
-  `unitary/unbiased-toxic-roberta` to check whether the generated text is toxic.
-  If the model predicts any label of: `toxicity`, `severe_toxicity`,
-  `obscene`, `threat`, `insult`, `identity_attack`, or `sexual_explicit` with
-  confidence higher than the specified threshold, the validator fails and returns
-  the generated text with the toxic sentences / entire text removed. Else the
-  validator returns the generated text as it is.
-  
-  If validation_method is `sentence`, the validator will remove the sentences
-  that are predicted to be toxic and return the remaining sentences. If
-  validation_method is `full`, the validator will remove the entire text if
-  the prediction is deemed toxic and return an empty string.
-  
-  In our experiments, a threshold of 0.5 worked best, hence set as default here.
-  However, you can try different values of threshold to see what works best for
-  your use case.
-  Link for experiments: https://wandb.ai/ml-guardrails/toxic-language-experiments
-
-#### get\_toxicity(value: str)
-
-```python
-def get_toxicity(value: str) -> List[str]
-```
-
-Check whether the generated text is toxic.
-
-Returns the labels predicted by the model with
-confidence higher than the threshold.
-
-**Arguments**:
-
-- `value` _str_ - The generated text.
-  
-
-**Returns**:
-
-- `pred_labels` _bool_ - Labels predicted by the model
-  with confidence higher than the threshold.
-
-#### validate\_each\_sentence(value: str, metadata: Dict[str, Any])
-
-```python
-def validate_each_sentence(value: str,
-                           metadata: Dict[str, Any]) -> ValidationResult
-```
-
-Validate that each sentence in the generated text is toxic.
-
-#### validate\_full\_text(value: str, metadata: Dict[str, Any])
-
-```python
-def validate_full_text(value: str, metadata: Dict[str,
-                                                  Any]) -> ValidationResult
-```
-
-Validate that the entire generated text is toxic.
-
-## ValidChoices
-
-Validates that a value is within the acceptable choices.
-
-**Key Properties**
-
-| Property                      | Description                       |
-| ----------------------------- | --------------------------------- |
-| Name for `format` attribute   | `valid-choices`                   |
-| Supported data types          | `all`                             |
-| Programmatic fix              | None                              |
-
-**Arguments**:
-
-- `choices` - The list of valid choices.
-
-#### validate(value: Any, metadata: Dict)
-
-```python
-def validate(value: Any, metadata: Dict) -> ValidationResult
-```
-
-Validates that a value is within a range.
-
-## SimilarToDocument
-
-Validates that a value is similar to the document.
-
-This validator checks if the value is similar to the document by checking
-the cosine similarity between the value and the document, using an
-embedding.
-
-**Key Properties**
-
-| Property                      | Description                       |
-| ----------------------------- | --------------------------------- |
-| Name for `format` attribute   | `similar-to-document`             |
-| Supported data types          | `string`                             |
-| Programmatic fix              | None                              |
-
-**Arguments**:
-
-- `document` - The document to use for the similarity check.
-- `threshold` - The minimum cosine similarity to be considered similar.  Defaults to 0.7.
-- `model` - The embedding model to use.  Defaults to text-embedding-ada-002.
-
-#### cosine\_similarity(a: "np.ndarray", b: "np.ndarray")
-
-```python
-@staticmethod
-def cosine_similarity(a: "np.ndarray", b: "np.ndarray") -> float
-```
-
-Calculate the cosine similarity between two vectors.
-
-**Arguments**:
-
-- `a` - The first vector.
-- `b` - The second vector.
-  
-
-**Returns**:
-
-- `float` - The cosine similarity between the two vectors.
-
-## ReadingTime
-
-Validates that the a string can be read in less than a certain amount of
-time.
-
-**Key Properties**
-
-| Property                      | Description                         |
-| ----------------------------- | ----------------------------------- |
-| Name for `format` attribute   | `reading-time`                      |
-| Supported data types          | `string`                            |
-| Programmatic fix              | None                                |
-
-**Arguments**:
-
-  
-- `reading_time` - The maximum reading time in minutes.
-
-## ExtractiveSummary
-
-Validates that a string is a valid extractive summary of a given
-document.
-
-This validator does a fuzzy match between the sentences in the
-summary and the sentences in the document. Each sentence in the
-summary must be similar to at least one sentence in the document.
-After the validation, the summary is updated to include the
-sentences from the document that were matched, and the citations for
-those sentences are added to the end of the summary.
-
-**Key Properties**
-
-| Property                      | Description                         |
-| ----------------------------- | ----------------------------------- |
-| Name for `format` attribute   | `extractive-summary`                |
-| Supported data types          | `string`                            |
-| Programmatic fix              | Remove any sentences that can not be verified. |
-
-**Arguments**:
-
-  
-- `threshold` - The minimum fuzz ratio to be considered summarized.  Defaults to 85.
-  
-  Other parameters: Metadata
-  
-- `filepaths` _List[str]_ - A list of strings that specifies the filepaths for any documents that should be used for asserting the summary's similarity.
-
-#### validate(value: Any, metadata: Dict)
-
-```python
-def validate(value: Any, metadata: Dict) -> ValidationResult
-```
-
-Make sure each sentence was precisely copied from the document.
-
-## EndpointIsReachable
-
-Validates that a value is a reachable URL.
-
-**Key Properties**
-
-| Property                      | Description                       |
-| ----------------------------- | --------------------------------- |
-| Name for `format` attribute   | `is-reachable`                    |
-| Supported data types          | `string`,                         |
-| Programmatic fix              | None                              |
-=======
->>>>>>> f3d806af
