--- conflicted
+++ resolved
@@ -243,13 +243,8 @@
    "metadata": {},
    "outputs": [],
    "source": [
-<<<<<<< HEAD
-    "import os\n",
-    "# Set your OpenAI API Key\n",
-=======
     "# Set your OPENAI_API_KEY as an environment variable\n",
     "# import os\n",
->>>>>>> 5540b305
     "# os.environ[\"OPENAI_API_KEY\"] = \"YOUR_API_KEY\"\n",
     "\n",
     "raw_llm_response, validated_response, *rest = guard(\n",
