--- conflicted
+++ resolved
@@ -7,13 +7,8 @@
    "source": [
     "# Translate text with quality checks\n",
     "\n",
-<<<<<<< HEAD
-    "!!! note\n",
-    "    To download this example as a Jupyter notebook, click [here](https://github.com/guardrails-ai/guardrails/blob/main/docs/examples/translation_to_specific_language.ipynb).\n",
-=======
     "**Note:**\n",
     "To download this example as a Jupyter notebook, click [here](https://github.com/guardrails-ai/guardrails/blob/main/docs/examples/translation_with_quality_check.ipynb).\n",
->>>>>>> 11442aa9
     "\n",
     "In this example, we will use Guardrails during the translation of a statement from another language to English. We will check whether the translated statement is likely of high quality.\n",
     "\n",
@@ -33,12 +28,6 @@
   },
   {
    "cell_type": "code",
-<<<<<<< HEAD
-   "execution_count": 10,
-   "metadata": {
-    "tags": []
-   },
-=======
    "execution_count": 1,
    "metadata": {},
    "outputs": [],
@@ -50,26 +39,13 @@
    "cell_type": "code",
    "execution_count": 2,
    "metadata": {},
->>>>>>> 11442aa9
-   "outputs": [
-    {
-     "name": "stderr",
-     "output_type": "stream",
-     "text": [
-<<<<<<< HEAD
-      "Requirement already satisfied: alt-profanity-check in /Users/calebcourier/Projects/gr-mono/guardrails-internal/.venv/lib/python3.11/site-packages (1.3.1)\n",
-      "Requirement already satisfied: scikit-learn==1.3.1 in /Users/calebcourier/Projects/gr-mono/guardrails-internal/.venv/lib/python3.11/site-packages (from alt-profanity-check) (1.3.1)\n",
-      "Requirement already satisfied: joblib>=1.3.1 in /Users/calebcourier/Projects/gr-mono/guardrails-internal/.venv/lib/python3.11/site-packages (from alt-profanity-check) (1.3.2)\n",
-      "Requirement already satisfied: numpy<2.0,>=1.17.3 in /Users/calebcourier/Projects/gr-mono/guardrails-internal/.venv/lib/python3.11/site-packages (from scikit-learn==1.3.1->alt-profanity-check) (1.26.1)\n",
-      "Requirement already satisfied: scipy>=1.5.0 in /Users/calebcourier/Projects/gr-mono/guardrails-internal/.venv/lib/python3.11/site-packages (from scikit-learn==1.3.1->alt-profanity-check) (1.11.3)\n",
-      "Requirement already satisfied: threadpoolctl>=2.0.0 in /Users/calebcourier/Projects/gr-mono/guardrails-internal/.venv/lib/python3.11/site-packages (from scikit-learn==1.3.1->alt-profanity-check) (3.2.0)\n",
-      "\n",
-      "\u001b[1m[\u001b[0m\u001b[34;49mnotice\u001b[0m\u001b[1;39;49m]\u001b[0m\u001b[39;49m A new release of pip is available: \u001b[0m\u001b[31;49m23.2.1\u001b[0m\u001b[39;49m -> \u001b[0m\u001b[32;49m23.3.1\u001b[0m\n",
-      "\u001b[1m[\u001b[0m\u001b[34;49mnotice\u001b[0m\u001b[1;39;49m]\u001b[0m\u001b[39;49m To update, run: \u001b[0m\u001b[32;49mpip install --upgrade pip\u001b[0m\n"
-=======
+   "outputs": [
+    {
+     "name": "stderr",
+     "output_type": "stream",
+     "text": [
       "/Users/karanacharya/.pyenv/versions/3.11.6/envs/guard-venv/lib/python3.11/site-packages/tqdm/auto.py:21: TqdmWarning: IProgress not found. Please update jupyter and ipywidgets. See https://ipywidgets.readthedocs.io/en/stable/user_install.html\n",
       "  from .autonotebook import tqdm as notebook_tqdm\n"
->>>>>>> 11442aa9
      ]
     }
    ],
@@ -89,30 +65,11 @@
    "source": [
     "## Step 1: Create the RAIL Spec / Pydantic model\n",
     "\n",
-<<<<<<< HEAD
-    "Ordinarily, we would create an RAIL spec in a separate file. For the purposes of this example, we will create the spec in this notebook as a string following the RAIL syntax. For more information on RAIL, see the [RAIL documentation](/concepts/output.md).  We will also show the same RAIL spec in a code-first format using a Pydantic model.\n",
+    "Ordinarily, we would create an RAIL spec in a separate file. For the purposes of this example, we will create the spec in this notebook as a string following the RAIL syntax. For more information on RAIL, see the [RAIL documentation](../concepts/output.md). We will also show the same RAIL spec in a code-first format using a Pydantic model.\n",
     "\n",
     "In this RAIL spec, we:\n",
     "\n",
-    "1. Create an `output` schema that returns a single key-value pair. The key should be 'translated_statement', and the value should be the English translation of the given statement. The translated statement should not have any profanity."
-   ]
-  },
-  {
-   "cell_type": "code",
-   "execution_count": 11,
-   "metadata": {
-    "tags": []
-   },
-   "outputs": [],
-   "source": [
-    "from inspiredco import critique"
-=======
-    "Ordinarily, we would create an RAIL spec in a separate file. For the purposes of this example, we will create the spec in this notebook as a string following the RAIL syntax. For more information on RAIL, see the [RAIL documentation](../concepts/output.md). We will also show the same RAIL spec in a code-first format using a Pydantic model.\n",
-    "\n",
-    "In this RAIL spec, we:\n",
-    "\n",
     "1. Create an `output` schema that returns a single key-value pair. The key should be 'translated_statement', and the value should be the English translation of the given statement. The translated statement should not have any profanity.\n"
->>>>>>> 11442aa9
    ]
   },
   {
@@ -181,31 +138,10 @@
     "\n",
     "# ${statement_to_be_translated}\n",
     "\n",
-<<<<<<< HEAD
-    "\"\"\""
-   ]
-  },
-  {
-   "cell_type": "markdown",
-   "metadata": {},
-   "source": [
-    "Or as a Pydantic model:"
-   ]
-  },
-  {
-   "cell_type": "code",
-   "execution_count": 13,
-   "metadata": {},
-   "outputs": [],
-   "source": [
-    "from pydantic import BaseModel, Field\n",
-    "from guardrails.validators import IsHighQualityTranslation\n",
-=======
     "# ${gr.complete_json_suffix}\n",
     "# </prompt>\n",
     "# </rail>\n",
     "# \"\"\"\n",
->>>>>>> 11442aa9
     "\n",
     "# Or a Pydantic model\n",
     "prompt = \"\"\"\n",
@@ -234,22 +170,7 @@
     "\n",
     "1. Enforces the quality criteria specified in the RAIL spec.\n",
     "2. Takes corrective action when the quality criteria are not met.\n",
-<<<<<<< HEAD
-    "3. Compiles the schema and type info from the RAIL spec and adds it to the prompt."
-   ]
-  },
-  {
-   "cell_type": "code",
-   "execution_count": 14,
-   "metadata": {},
-   "outputs": [],
-   "source": [
-    "import guardrails as gd\n",
-    "\n",
-    "from rich import print"
-=======
     "3. Compiles the schema and type info from the RAIL spec and adds it to the prompt.\n"
->>>>>>> 11442aa9
    ]
   },
   {
@@ -261,29 +182,6 @@
   },
   {
    "cell_type": "code",
-<<<<<<< HEAD
-   "execution_count": 15,
-   "metadata": {
-    "tags": []
-   },
-   "outputs": [],
-   "source": [
-    "guard = gd.Guard.from_rail_string(rail_str)"
-   ]
-  },
-  {
-   "cell_type": "markdown",
-   "metadata": {},
-   "source": [
-    "Or from our Pydantic model:"
-   ]
-  },
-  {
-   "cell_type": "code",
-   "execution_count": 16,
-   "metadata": {},
-   "outputs": [],
-=======
    "execution_count": 4,
    "metadata": {
     "tags": []
@@ -322,7 +220,6 @@
      ]
     }
    ],
->>>>>>> 11442aa9
    "source": [
     "# guard = gd.Guard.from_rail_string(rail_str)\n",
     "\n",
@@ -339,11 +236,7 @@
   },
   {
    "cell_type": "code",
-<<<<<<< HEAD
-   "execution_count": 17,
-=======
    "execution_count": 5,
->>>>>>> 11442aa9
    "metadata": {
     "tags": []
    },
@@ -360,13 +253,8 @@
        "Given below is XML that describes the information to extract from this document and the tags to extract it into.\n",
        "\n",
        "<span style=\"font-weight: bold\">&lt;</span><span style=\"color: #ff00ff; text-decoration-color: #ff00ff; font-weight: bold\">output</span><span style=\"color: #000000; text-decoration-color: #000000\">&gt;</span>\n",
-<<<<<<< HEAD
-       "<span style=\"color: #000000; text-decoration-color: #000000\">    &lt;string </span><span style=\"color: #808000; text-decoration-color: #808000\">name</span><span style=\"color: #000000; text-decoration-color: #000000\">=</span><span style=\"color: #008000; text-decoration-color: #008000\">\"translated_statement\"</span><span style=\"color: #000000; text-decoration-color: #000000\"> </span><span style=\"color: #808000; text-decoration-color: #808000\">description</span><span style=\"color: #000000; text-decoration-color: #000000\">=</span><span style=\"color: #008000; text-decoration-color: #008000\">\"Translate the given statement into english language\"</span><span style=\"color: #000000; text-decoration-color: #000000\"> </span>\n",
-       "<span style=\"color: #808000; text-decoration-color: #808000\">format</span><span style=\"color: #000000; text-decoration-color: #000000\">=</span><span style=\"color: #008000; text-decoration-color: #008000\">\"is-profanity-free\"</span><span style=\"color: #800080; text-decoration-color: #800080\">/</span><span style=\"color: #000000; text-decoration-color: #000000\">&gt;</span>\n",
-=======
        "<span style=\"color: #000000; text-decoration-color: #000000\">    &lt;string </span><span style=\"color: #808000; text-decoration-color: #808000\">name</span><span style=\"color: #000000; text-decoration-color: #000000\">=</span><span style=\"color: #008000; text-decoration-color: #008000\">\"translated_statement\"</span><span style=\"color: #000000; text-decoration-color: #000000\"> </span><span style=\"color: #808000; text-decoration-color: #808000\">description</span><span style=\"color: #000000; text-decoration-color: #000000\">=</span><span style=\"color: #008000; text-decoration-color: #008000\">\"Validate the translation quality of the given statement\"</span><span style=\"color: #000000; text-decoration-color: #000000\"> </span>\n",
        "<span style=\"color: #808000; text-decoration-color: #808000\">format</span><span style=\"color: #000000; text-decoration-color: #000000\">=</span><span style=\"color: #008000; text-decoration-color: #008000\">\"is-high-quality-translation\"</span><span style=\"color: #800080; text-decoration-color: #800080\">/</span><span style=\"color: #000000; text-decoration-color: #000000\">&gt;</span>\n",
->>>>>>> 11442aa9
        "<span style=\"color: #000000; text-decoration-color: #000000\">&lt;</span><span style=\"color: #800080; text-decoration-color: #800080\">/</span><span style=\"color: #ff00ff; text-decoration-color: #ff00ff\">output</span><span style=\"color: #000000; text-decoration-color: #000000\">&gt;</span>\n",
        "\n",
        "\n",
@@ -394,13 +282,8 @@
        "Given below is XML that describes the information to extract from this document and the tags to extract it into.\n",
        "\n",
        "\u001b[1m<\u001b[0m\u001b[1;95moutput\u001b[0m\u001b[39m>\u001b[0m\n",
-<<<<<<< HEAD
-       "\u001b[39m    <string \u001b[0m\u001b[33mname\u001b[0m\u001b[39m=\u001b[0m\u001b[32m\"translated_statement\"\u001b[0m\u001b[39m \u001b[0m\u001b[33mdescription\u001b[0m\u001b[39m=\u001b[0m\u001b[32m\"Translate\u001b[0m\u001b[32m the given statement into english language\"\u001b[0m\u001b[39m \u001b[0m\n",
-       "\u001b[33mformat\u001b[0m\u001b[39m=\u001b[0m\u001b[32m\"is\u001b[0m\u001b[32m-profanity-free\"\u001b[0m\u001b[35m/\u001b[0m\u001b[39m>\u001b[0m\n",
-=======
        "\u001b[39m    <string \u001b[0m\u001b[33mname\u001b[0m\u001b[39m=\u001b[0m\u001b[32m\"translated_statement\"\u001b[0m\u001b[39m \u001b[0m\u001b[33mdescription\u001b[0m\u001b[39m=\u001b[0m\u001b[32m\"Validate\u001b[0m\u001b[32m the translation quality of the given statement\"\u001b[0m\u001b[39m \u001b[0m\n",
        "\u001b[33mformat\u001b[0m\u001b[39m=\u001b[0m\u001b[32m\"is\u001b[0m\u001b[32m-high-quality-translation\"\u001b[0m\u001b[35m/\u001b[0m\u001b[39m>\u001b[0m\n",
->>>>>>> 11442aa9
        "\u001b[39m<\u001b[0m\u001b[35m/\u001b[0m\u001b[95moutput\u001b[0m\u001b[39m>\u001b[0m\n",
        "\n",
        "\n",
@@ -450,11 +333,7 @@
   },
   {
    "cell_type": "code",
-<<<<<<< HEAD
-   "execution_count": 18,
-=======
    "execution_count": 6,
->>>>>>> 11442aa9
    "metadata": {},
    "outputs": [
     {
@@ -530,11 +409,7 @@
   },
   {
    "cell_type": "code",
-<<<<<<< HEAD
-   "execution_count": 19,
-=======
    "execution_count": 7,
->>>>>>> 11442aa9
    "metadata": {},
    "outputs": [
     {
@@ -553,13 +428,8 @@
        "    │ <span style=\"background-color: #f0f8ff\">│ it into.                                                                                                │</span> │\n",
        "    │ <span style=\"background-color: #f0f8ff\">│                                                                                                         │</span> │\n",
        "    │ <span style=\"background-color: #f0f8ff\">│ &lt;output&gt;                                                                                                │</span> │\n",
-<<<<<<< HEAD
-       "    │ <span style=\"background-color: #f0f8ff\">│     &lt;string name=\"translated_statement\" description=\"Translate the given statement into english         │</span> │\n",
-       "    │ <span style=\"background-color: #f0f8ff\">│ language\" format=\"is-profanity-free\"/&gt;                                                                  │</span> │\n",
-=======
        "    │ <span style=\"background-color: #f0f8ff\">│     &lt;string name=\"translated_statement\" description=\"Validate the translation quality of the given      │</span> │\n",
        "    │ <span style=\"background-color: #f0f8ff\">│ statement\" format=\"is-high-quality-translation\"/&gt;                                                       │</span> │\n",
->>>>>>> 11442aa9
        "    │ <span style=\"background-color: #f0f8ff\">│ &lt;/output&gt;                                                                                               │</span> │\n",
        "    │ <span style=\"background-color: #f0f8ff\">│                                                                                                         │</span> │\n",
        "    │ <span style=\"background-color: #f0f8ff\">│                                                                                                         │</span> │\n",
@@ -607,13 +477,8 @@
        "    │ \u001b[48;2;240;248;255m│\u001b[0m\u001b[48;2;240;248;255m \u001b[0m\u001b[48;2;240;248;255mit into.\u001b[0m\u001b[48;2;240;248;255m                                                                                               \u001b[0m\u001b[48;2;240;248;255m \u001b[0m\u001b[48;2;240;248;255m│\u001b[0m │\n",
        "    │ \u001b[48;2;240;248;255m│\u001b[0m\u001b[48;2;240;248;255m \u001b[0m\u001b[48;2;240;248;255m                                                                                                       \u001b[0m\u001b[48;2;240;248;255m \u001b[0m\u001b[48;2;240;248;255m│\u001b[0m │\n",
        "    │ \u001b[48;2;240;248;255m│\u001b[0m\u001b[48;2;240;248;255m \u001b[0m\u001b[48;2;240;248;255m<output>\u001b[0m\u001b[48;2;240;248;255m                                                                                               \u001b[0m\u001b[48;2;240;248;255m \u001b[0m\u001b[48;2;240;248;255m│\u001b[0m │\n",
-<<<<<<< HEAD
-       "    │ \u001b[48;2;240;248;255m│\u001b[0m\u001b[48;2;240;248;255m \u001b[0m\u001b[48;2;240;248;255m    <string name=\"translated_statement\" description=\"Translate the given statement into english \u001b[0m\u001b[48;2;240;248;255m       \u001b[0m\u001b[48;2;240;248;255m \u001b[0m\u001b[48;2;240;248;255m│\u001b[0m │\n",
-       "    │ \u001b[48;2;240;248;255m│\u001b[0m\u001b[48;2;240;248;255m \u001b[0m\u001b[48;2;240;248;255mlanguage\" format=\"is-profanity-free\"/>\u001b[0m\u001b[48;2;240;248;255m                                                                 \u001b[0m\u001b[48;2;240;248;255m \u001b[0m\u001b[48;2;240;248;255m│\u001b[0m │\n",
-=======
        "    │ \u001b[48;2;240;248;255m│\u001b[0m\u001b[48;2;240;248;255m \u001b[0m\u001b[48;2;240;248;255m    <string name=\"translated_statement\" description=\"Validate the translation quality of the given \u001b[0m\u001b[48;2;240;248;255m    \u001b[0m\u001b[48;2;240;248;255m \u001b[0m\u001b[48;2;240;248;255m│\u001b[0m │\n",
        "    │ \u001b[48;2;240;248;255m│\u001b[0m\u001b[48;2;240;248;255m \u001b[0m\u001b[48;2;240;248;255mstatement\" format=\"is-high-quality-translation\"/>\u001b[0m\u001b[48;2;240;248;255m                                                      \u001b[0m\u001b[48;2;240;248;255m \u001b[0m\u001b[48;2;240;248;255m│\u001b[0m │\n",
->>>>>>> 11442aa9
        "    │ \u001b[48;2;240;248;255m│\u001b[0m\u001b[48;2;240;248;255m \u001b[0m\u001b[48;2;240;248;255m</output>\u001b[0m\u001b[48;2;240;248;255m                                                                                              \u001b[0m\u001b[48;2;240;248;255m \u001b[0m\u001b[48;2;240;248;255m│\u001b[0m │\n",
        "    │ \u001b[48;2;240;248;255m│\u001b[0m\u001b[48;2;240;248;255m \u001b[0m\u001b[48;2;240;248;255m                                                                                                       \u001b[0m\u001b[48;2;240;248;255m \u001b[0m\u001b[48;2;240;248;255m│\u001b[0m │\n",
        "    │ \u001b[48;2;240;248;255m│\u001b[0m\u001b[48;2;240;248;255m \u001b[0m\u001b[48;2;240;248;255m                                                                                                       \u001b[0m\u001b[48;2;240;248;255m \u001b[0m\u001b[48;2;240;248;255m│\u001b[0m │\n",
@@ -667,15 +532,8 @@
   },
   {
    "cell_type": "code",
-<<<<<<< HEAD
-   "execution_count": 20,
-   "metadata": {
-    "tags": []
-   },
-=======
    "execution_count": 8,
    "metadata": {},
->>>>>>> 11442aa9
    "outputs": [
     {
      "name": "stdout",
@@ -803,13 +661,6 @@
     {
      "data": {
       "text/html": [
-<<<<<<< HEAD
-       "<pre style=\"white-space:pre;overflow-x:auto;line-height:normal;font-family:Menlo,'DejaVu Sans Mono',consolas,'Courier New',monospace\">Validated Output: <span style=\"font-weight: bold\">{</span><span style=\"color: #008000; text-decoration-color: #008000\">'translated_statement'</span>: <span style=\"color: #008000; text-decoration-color: #008000\">\"It is so bad that it's a letdown.\"</span><span style=\"font-weight: bold\">}</span>\n",
-       "</pre>\n"
-      ],
-      "text/plain": [
-       "Validated Output: \u001b[1m{\u001b[0m\u001b[32m'translated_statement'\u001b[0m: \u001b[32m\"It is so bad that it's a letdown.\"\u001b[0m\u001b[1m}\u001b[0m\n"
-=======
        "<pre style=\"white-space:pre;overflow-x:auto;line-height:normal;font-family:Menlo,'DejaVu Sans Mono',consolas,'Courier New',monospace\">Raw LLM Output: It's such a beautiful day, I'm going to the beach.\n",
        "</pre>\n"
       ],
@@ -828,7 +679,6 @@
       ],
       "text/plain": [
        "Validated Output: \n"
->>>>>>> 11442aa9
       ]
      },
      "metadata": {},
@@ -855,11 +705,7 @@
   },
   {
    "cell_type": "code",
-<<<<<<< HEAD
-   "execution_count": 21,
-=======
-   "execution_count": 10,
->>>>>>> 11442aa9
+   "execution_count": 19,
    "metadata": {},
    "outputs": [
     {
@@ -868,59 +714,16 @@
        "<pre style=\"white-space:pre;overflow-x:auto;line-height:normal;font-family:Menlo,'DejaVu Sans Mono',consolas,'Courier New',monospace\">Logs\n",
        "└── ╭────────────────────────────────────────────────── Step 0 ───────────────────────────────────────────────────╮\n",
        "    │ <span style=\"background-color: #f0f8ff\">╭──────────────────────────────────────────────── Prompt ─────────────────────────────────────────────────╮</span> │\n",
-<<<<<<< HEAD
-       "    │ <span style=\"background-color: #f0f8ff\">│                                                                                                         │</span> │\n",
-       "    │ <span style=\"background-color: #f0f8ff\">│ Translate the given statement into the English language:                                                │</span> │\n",
-       "    │ <span style=\"background-color: #f0f8ff\">│                                                                                                         │</span> │\n",
-       "    │ <span style=\"background-color: #f0f8ff\">│ ドン引きするほど翻訳が悪い。                                                                            │</span> │\n",
-       "    │ <span style=\"background-color: #f0f8ff\">│                                                                                                         │</span> │\n",
-       "    │ <span style=\"background-color: #f0f8ff\">│                                                                                                         │</span> │\n",
-       "    │ <span style=\"background-color: #f0f8ff\">│ Given below is XML that describes the information to extract from this document and the tags to extract │</span> │\n",
-       "    │ <span style=\"background-color: #f0f8ff\">│ it into.                                                                                                │</span> │\n",
-       "    │ <span style=\"background-color: #f0f8ff\">│                                                                                                         │</span> │\n",
-       "    │ <span style=\"background-color: #f0f8ff\">│ &lt;output&gt;                                                                                                │</span> │\n",
-       "    │ <span style=\"background-color: #f0f8ff\">│     &lt;string name=\"translated_statement\" description=\"Translate the given statement into english         │</span> │\n",
-       "    │ <span style=\"background-color: #f0f8ff\">│ language\" format=\"is-profanity-free\"/&gt;                                                                  │</span> │\n",
-       "    │ <span style=\"background-color: #f0f8ff\">│ &lt;/output&gt;                                                                                               │</span> │\n",
-       "    │ <span style=\"background-color: #f0f8ff\">│                                                                                                         │</span> │\n",
-       "    │ <span style=\"background-color: #f0f8ff\">│                                                                                                         │</span> │\n",
-       "    │ <span style=\"background-color: #f0f8ff\">│ ONLY return a valid JSON object (no other text is necessary), where the key of the field in JSON is the │</span> │\n",
-       "    │ <span style=\"background-color: #f0f8ff\">│ `name` attribute of the corresponding XML, and the value is of the type specified by the corresponding  │</span> │\n",
-       "    │ <span style=\"background-color: #f0f8ff\">│ XML's tag. The JSON MUST conform to the XML format, including any types and format requests e.g.        │</span> │\n",
-       "    │ <span style=\"background-color: #f0f8ff\">│ requests for lists, objects and specific types. Be correct and concise. If you are unsure anywhere,     │</span> │\n",
-       "    │ <span style=\"background-color: #f0f8ff\">│ enter `null`.                                                                                           │</span> │\n",
-       "    │ <span style=\"background-color: #f0f8ff\">│                                                                                                         │</span> │\n",
-       "    │ <span style=\"background-color: #f0f8ff\">│ Here are examples of simple (XML, JSON) pairs that show the expected behavior:                          │</span> │\n",
-       "    │ <span style=\"background-color: #f0f8ff\">│ - `&lt;string name='foo' format='two-words lower-case' /&gt;` =&gt; `{'foo': 'example one'}`                     │</span> │\n",
-       "    │ <span style=\"background-color: #f0f8ff\">│ - `&lt;list name='bar'&gt;&lt;string format='upper-case' /&gt;&lt;/list&gt;` =&gt; `{\"bar\": ['STRING ONE', 'STRING TWO',     │</span> │\n",
-       "    │ <span style=\"background-color: #f0f8ff\">│ etc.]}`                                                                                                 │</span> │\n",
-       "    │ <span style=\"background-color: #f0f8ff\">│ - `&lt;object name='baz'&gt;&lt;string name=\"foo\" format=\"capitalize two-words\" /&gt;&lt;integer name=\"index\"          │</span> │\n",
-       "    │ <span style=\"background-color: #f0f8ff\">│ format=\"1-indexed\" /&gt;&lt;/object&gt;` =&gt; `{'baz': {'foo': 'Some String', 'index': 1}}`                        │</span> │\n",
-       "    │ <span style=\"background-color: #f0f8ff\">│                                                                                                         │</span> │\n",
-       "    │ <span style=\"background-color: #f0f8ff\">│                                                                                                         │</span> │\n",
-       "    │ <span style=\"background-color: #f0f8ff\">│                                                                                                         │</span> │\n",
-       "    │ <span style=\"background-color: #f0f8ff\">│ Json Output:                                                                                            │</span> │\n",
-       "    │ <span style=\"background-color: #f0f8ff\">│                                                                                                         │</span> │\n",
-       "    │ <span style=\"background-color: #f0f8ff\">│                                                                                                         │</span> │\n",
-=======
        "    │ <span style=\"background-color: #f0f8ff\">│ No prompt                                                                                               │</span> │\n",
->>>>>>> 11442aa9
        "    │ <span style=\"background-color: #f0f8ff\">╰─────────────────────────────────────────────────────────────────────────────────────────────────────────╯</span> │\n",
        "    │ <span style=\"background-color: #e7dfeb\">╭──────────────────────────────────────────── Message History ────────────────────────────────────────────╮</span> │\n",
        "    │ <span style=\"background-color: #e7dfeb\">│ No message history.                                                                                     │</span> │\n",
        "    │ <span style=\"background-color: #e7dfeb\">╰─────────────────────────────────────────────────────────────────────────────────────────────────────────╯</span> │\n",
        "    │ <span style=\"background-color: #f5f5dc\">╭──────────────────────────────────────────── Raw LLM Output ─────────────────────────────────────────────╮</span> │\n",
-<<<<<<< HEAD
-       "    │ <span style=\"background-color: #f5f5dc\">│ {\"translated_statement\": \"It is so bad that it's a letdown.\"}                                           │</span> │\n",
-       "    │ <span style=\"background-color: #f5f5dc\">╰─────────────────────────────────────────────────────────────────────────────────────────────────────────╯</span> │\n",
-       "    │ <span style=\"background-color: #f0fff0\">╭─────────────────────────────────────────── Validated Output ────────────────────────────────────────────╮</span> │\n",
-       "    │ <span style=\"background-color: #f0fff0\">│ {'translated_statement': \"It is so bad that it's a letdown.\"}                                           │</span> │\n",
-=======
        "    │ <span style=\"background-color: #f5f5dc\">│ It's such a beautiful day, I'm going to the beach.                                                      │</span> │\n",
        "    │ <span style=\"background-color: #f5f5dc\">╰─────────────────────────────────────────────────────────────────────────────────────────────────────────╯</span> │\n",
        "    │ <span style=\"background-color: #f0fff0\">╭─────────────────────────────────────────── Validated Output ────────────────────────────────────────────╮</span> │\n",
        "    │ <span style=\"background-color: #f0fff0\">│ ''                                                                                                      │</span> │\n",
->>>>>>> 11442aa9
        "    │ <span style=\"background-color: #f0fff0\">╰─────────────────────────────────────────────────────────────────────────────────────────────────────────╯</span> │\n",
        "    ╰─────────────────────────────────────────────────────────────────────────────────────────────────────────────╯\n",
        "</pre>\n"
@@ -929,59 +732,16 @@
        "Logs\n",
        "└── ╭────────────────────────────────────────────────── Step 0 ───────────────────────────────────────────────────╮\n",
        "    │ \u001b[48;2;240;248;255m╭─\u001b[0m\u001b[48;2;240;248;255m───────────────────────────────────────────────\u001b[0m\u001b[48;2;240;248;255m Prompt \u001b[0m\u001b[48;2;240;248;255m────────────────────────────────────────────────\u001b[0m\u001b[48;2;240;248;255m─╮\u001b[0m │\n",
-<<<<<<< HEAD
-       "    │ \u001b[48;2;240;248;255m│\u001b[0m\u001b[48;2;240;248;255m \u001b[0m\u001b[48;2;240;248;255m                                                                                                       \u001b[0m\u001b[48;2;240;248;255m \u001b[0m\u001b[48;2;240;248;255m│\u001b[0m │\n",
-       "    │ \u001b[48;2;240;248;255m│\u001b[0m\u001b[48;2;240;248;255m \u001b[0m\u001b[48;2;240;248;255mTranslate the given statement into the English language:\u001b[0m\u001b[48;2;240;248;255m                                               \u001b[0m\u001b[48;2;240;248;255m \u001b[0m\u001b[48;2;240;248;255m│\u001b[0m │\n",
-       "    │ \u001b[48;2;240;248;255m│\u001b[0m\u001b[48;2;240;248;255m \u001b[0m\u001b[48;2;240;248;255m                                                                                                       \u001b[0m\u001b[48;2;240;248;255m \u001b[0m\u001b[48;2;240;248;255m│\u001b[0m │\n",
-       "    │ \u001b[48;2;240;248;255m│\u001b[0m\u001b[48;2;240;248;255m \u001b[0m\u001b[48;2;240;248;255mドン引きするほど翻訳が悪い。\u001b[0m\u001b[48;2;240;248;255m                                                                           \u001b[0m\u001b[48;2;240;248;255m \u001b[0m\u001b[48;2;240;248;255m│\u001b[0m │\n",
-       "    │ \u001b[48;2;240;248;255m│\u001b[0m\u001b[48;2;240;248;255m \u001b[0m\u001b[48;2;240;248;255m                                                                                                       \u001b[0m\u001b[48;2;240;248;255m \u001b[0m\u001b[48;2;240;248;255m│\u001b[0m │\n",
-       "    │ \u001b[48;2;240;248;255m│\u001b[0m\u001b[48;2;240;248;255m \u001b[0m\u001b[48;2;240;248;255m                                                                                                       \u001b[0m\u001b[48;2;240;248;255m \u001b[0m\u001b[48;2;240;248;255m│\u001b[0m │\n",
-       "    │ \u001b[48;2;240;248;255m│\u001b[0m\u001b[48;2;240;248;255m \u001b[0m\u001b[48;2;240;248;255mGiven below is XML that describes the information to extract from this document and the tags to extract\u001b[0m\u001b[48;2;240;248;255m \u001b[0m\u001b[48;2;240;248;255m│\u001b[0m │\n",
-       "    │ \u001b[48;2;240;248;255m│\u001b[0m\u001b[48;2;240;248;255m \u001b[0m\u001b[48;2;240;248;255mit into.\u001b[0m\u001b[48;2;240;248;255m                                                                                               \u001b[0m\u001b[48;2;240;248;255m \u001b[0m\u001b[48;2;240;248;255m│\u001b[0m │\n",
-       "    │ \u001b[48;2;240;248;255m│\u001b[0m\u001b[48;2;240;248;255m \u001b[0m\u001b[48;2;240;248;255m                                                                                                       \u001b[0m\u001b[48;2;240;248;255m \u001b[0m\u001b[48;2;240;248;255m│\u001b[0m │\n",
-       "    │ \u001b[48;2;240;248;255m│\u001b[0m\u001b[48;2;240;248;255m \u001b[0m\u001b[48;2;240;248;255m<output>\u001b[0m\u001b[48;2;240;248;255m                                                                                               \u001b[0m\u001b[48;2;240;248;255m \u001b[0m\u001b[48;2;240;248;255m│\u001b[0m │\n",
-       "    │ \u001b[48;2;240;248;255m│\u001b[0m\u001b[48;2;240;248;255m \u001b[0m\u001b[48;2;240;248;255m    <string name=\"translated_statement\" description=\"Translate the given statement into english \u001b[0m\u001b[48;2;240;248;255m       \u001b[0m\u001b[48;2;240;248;255m \u001b[0m\u001b[48;2;240;248;255m│\u001b[0m │\n",
-       "    │ \u001b[48;2;240;248;255m│\u001b[0m\u001b[48;2;240;248;255m \u001b[0m\u001b[48;2;240;248;255mlanguage\" format=\"is-profanity-free\"/>\u001b[0m\u001b[48;2;240;248;255m                                                                 \u001b[0m\u001b[48;2;240;248;255m \u001b[0m\u001b[48;2;240;248;255m│\u001b[0m │\n",
-       "    │ \u001b[48;2;240;248;255m│\u001b[0m\u001b[48;2;240;248;255m \u001b[0m\u001b[48;2;240;248;255m</output>\u001b[0m\u001b[48;2;240;248;255m                                                                                              \u001b[0m\u001b[48;2;240;248;255m \u001b[0m\u001b[48;2;240;248;255m│\u001b[0m │\n",
-       "    │ \u001b[48;2;240;248;255m│\u001b[0m\u001b[48;2;240;248;255m \u001b[0m\u001b[48;2;240;248;255m                                                                                                       \u001b[0m\u001b[48;2;240;248;255m \u001b[0m\u001b[48;2;240;248;255m│\u001b[0m │\n",
-       "    │ \u001b[48;2;240;248;255m│\u001b[0m\u001b[48;2;240;248;255m \u001b[0m\u001b[48;2;240;248;255m                                                                                                       \u001b[0m\u001b[48;2;240;248;255m \u001b[0m\u001b[48;2;240;248;255m│\u001b[0m │\n",
-       "    │ \u001b[48;2;240;248;255m│\u001b[0m\u001b[48;2;240;248;255m \u001b[0m\u001b[48;2;240;248;255mONLY return a valid JSON object (no other text is necessary), where the key of the field in JSON is the\u001b[0m\u001b[48;2;240;248;255m \u001b[0m\u001b[48;2;240;248;255m│\u001b[0m │\n",
-       "    │ \u001b[48;2;240;248;255m│\u001b[0m\u001b[48;2;240;248;255m \u001b[0m\u001b[48;2;240;248;255m`name` attribute of the corresponding XML, and the value is of the type specified by the corresponding \u001b[0m\u001b[48;2;240;248;255m \u001b[0m\u001b[48;2;240;248;255m│\u001b[0m │\n",
-       "    │ \u001b[48;2;240;248;255m│\u001b[0m\u001b[48;2;240;248;255m \u001b[0m\u001b[48;2;240;248;255mXML's tag. The JSON MUST conform to the XML format, including any types and format requests e.g. \u001b[0m\u001b[48;2;240;248;255m      \u001b[0m\u001b[48;2;240;248;255m \u001b[0m\u001b[48;2;240;248;255m│\u001b[0m │\n",
-       "    │ \u001b[48;2;240;248;255m│\u001b[0m\u001b[48;2;240;248;255m \u001b[0m\u001b[48;2;240;248;255mrequests for lists, objects and specific types. Be correct and concise. If you are unsure anywhere, \u001b[0m\u001b[48;2;240;248;255m   \u001b[0m\u001b[48;2;240;248;255m \u001b[0m\u001b[48;2;240;248;255m│\u001b[0m │\n",
-       "    │ \u001b[48;2;240;248;255m│\u001b[0m\u001b[48;2;240;248;255m \u001b[0m\u001b[48;2;240;248;255menter `null`.\u001b[0m\u001b[48;2;240;248;255m                                                                                          \u001b[0m\u001b[48;2;240;248;255m \u001b[0m\u001b[48;2;240;248;255m│\u001b[0m │\n",
-       "    │ \u001b[48;2;240;248;255m│\u001b[0m\u001b[48;2;240;248;255m \u001b[0m\u001b[48;2;240;248;255m                                                                                                       \u001b[0m\u001b[48;2;240;248;255m \u001b[0m\u001b[48;2;240;248;255m│\u001b[0m │\n",
-       "    │ \u001b[48;2;240;248;255m│\u001b[0m\u001b[48;2;240;248;255m \u001b[0m\u001b[48;2;240;248;255mHere are examples of simple (XML, JSON) pairs that show the expected behavior:\u001b[0m\u001b[48;2;240;248;255m                         \u001b[0m\u001b[48;2;240;248;255m \u001b[0m\u001b[48;2;240;248;255m│\u001b[0m │\n",
-       "    │ \u001b[48;2;240;248;255m│\u001b[0m\u001b[48;2;240;248;255m \u001b[0m\u001b[48;2;240;248;255m- `<string name='foo' format='two-words lower-case' />` => `{'foo': 'example one'}`\u001b[0m\u001b[48;2;240;248;255m                    \u001b[0m\u001b[48;2;240;248;255m \u001b[0m\u001b[48;2;240;248;255m│\u001b[0m │\n",
-       "    │ \u001b[48;2;240;248;255m│\u001b[0m\u001b[48;2;240;248;255m \u001b[0m\u001b[48;2;240;248;255m- `<list name='bar'><string format='upper-case' /></list>` => `{\"bar\": ['STRING ONE', 'STRING TWO', \u001b[0m\u001b[48;2;240;248;255m   \u001b[0m\u001b[48;2;240;248;255m \u001b[0m\u001b[48;2;240;248;255m│\u001b[0m │\n",
-       "    │ \u001b[48;2;240;248;255m│\u001b[0m\u001b[48;2;240;248;255m \u001b[0m\u001b[48;2;240;248;255metc.]}`\u001b[0m\u001b[48;2;240;248;255m                                                                                                \u001b[0m\u001b[48;2;240;248;255m \u001b[0m\u001b[48;2;240;248;255m│\u001b[0m │\n",
-       "    │ \u001b[48;2;240;248;255m│\u001b[0m\u001b[48;2;240;248;255m \u001b[0m\u001b[48;2;240;248;255m- `<object name='baz'><string name=\"foo\" format=\"capitalize two-words\" /><integer name=\"index\" \u001b[0m\u001b[48;2;240;248;255m        \u001b[0m\u001b[48;2;240;248;255m \u001b[0m\u001b[48;2;240;248;255m│\u001b[0m │\n",
-       "    │ \u001b[48;2;240;248;255m│\u001b[0m\u001b[48;2;240;248;255m \u001b[0m\u001b[48;2;240;248;255mformat=\"1-indexed\" /></object>` => `{'baz': {'foo': 'Some String', 'index': 1}}`\u001b[0m\u001b[48;2;240;248;255m                       \u001b[0m\u001b[48;2;240;248;255m \u001b[0m\u001b[48;2;240;248;255m│\u001b[0m │\n",
-       "    │ \u001b[48;2;240;248;255m│\u001b[0m\u001b[48;2;240;248;255m \u001b[0m\u001b[48;2;240;248;255m                                                                                                       \u001b[0m\u001b[48;2;240;248;255m \u001b[0m\u001b[48;2;240;248;255m│\u001b[0m │\n",
-       "    │ \u001b[48;2;240;248;255m│\u001b[0m\u001b[48;2;240;248;255m \u001b[0m\u001b[48;2;240;248;255m                                                                                                       \u001b[0m\u001b[48;2;240;248;255m \u001b[0m\u001b[48;2;240;248;255m│\u001b[0m │\n",
-       "    │ \u001b[48;2;240;248;255m│\u001b[0m\u001b[48;2;240;248;255m \u001b[0m\u001b[48;2;240;248;255m                                                                                                       \u001b[0m\u001b[48;2;240;248;255m \u001b[0m\u001b[48;2;240;248;255m│\u001b[0m │\n",
-       "    │ \u001b[48;2;240;248;255m│\u001b[0m\u001b[48;2;240;248;255m \u001b[0m\u001b[48;2;240;248;255mJson Output:\u001b[0m\u001b[48;2;240;248;255m                                                                                           \u001b[0m\u001b[48;2;240;248;255m \u001b[0m\u001b[48;2;240;248;255m│\u001b[0m │\n",
-       "    │ \u001b[48;2;240;248;255m│\u001b[0m\u001b[48;2;240;248;255m \u001b[0m\u001b[48;2;240;248;255m                                                                                                       \u001b[0m\u001b[48;2;240;248;255m \u001b[0m\u001b[48;2;240;248;255m│\u001b[0m │\n",
-       "    │ \u001b[48;2;240;248;255m│\u001b[0m\u001b[48;2;240;248;255m \u001b[0m\u001b[48;2;240;248;255m                                                                                                       \u001b[0m\u001b[48;2;240;248;255m \u001b[0m\u001b[48;2;240;248;255m│\u001b[0m │\n",
-=======
        "    │ \u001b[48;2;240;248;255m│\u001b[0m\u001b[48;2;240;248;255m \u001b[0m\u001b[48;2;240;248;255mNo prompt\u001b[0m\u001b[48;2;240;248;255m                                                                                              \u001b[0m\u001b[48;2;240;248;255m \u001b[0m\u001b[48;2;240;248;255m│\u001b[0m │\n",
->>>>>>> 11442aa9
        "    │ \u001b[48;2;240;248;255m╰─────────────────────────────────────────────────────────────────────────────────────────────────────────╯\u001b[0m │\n",
        "    │ \u001b[48;2;231;223;235m╭─\u001b[0m\u001b[48;2;231;223;235m───────────────────────────────────────────\u001b[0m\u001b[48;2;231;223;235m Message History \u001b[0m\u001b[48;2;231;223;235m───────────────────────────────────────────\u001b[0m\u001b[48;2;231;223;235m─╮\u001b[0m │\n",
        "    │ \u001b[48;2;231;223;235m│\u001b[0m\u001b[48;2;231;223;235m \u001b[0m\u001b[48;2;231;223;235mNo message history.\u001b[0m\u001b[48;2;231;223;235m                                                                                    \u001b[0m\u001b[48;2;231;223;235m \u001b[0m\u001b[48;2;231;223;235m│\u001b[0m │\n",
        "    │ \u001b[48;2;231;223;235m╰─────────────────────────────────────────────────────────────────────────────────────────────────────────╯\u001b[0m │\n",
        "    │ \u001b[48;2;245;245;220m╭─\u001b[0m\u001b[48;2;245;245;220m───────────────────────────────────────────\u001b[0m\u001b[48;2;245;245;220m Raw LLM Output \u001b[0m\u001b[48;2;245;245;220m────────────────────────────────────────────\u001b[0m\u001b[48;2;245;245;220m─╮\u001b[0m │\n",
-<<<<<<< HEAD
-       "    │ \u001b[48;2;245;245;220m│\u001b[0m\u001b[48;2;245;245;220m \u001b[0m\u001b[48;2;245;245;220m{\"translated_statement\": \"It is so bad that it's a letdown.\"}\u001b[0m\u001b[48;2;245;245;220m                                          \u001b[0m\u001b[48;2;245;245;220m \u001b[0m\u001b[48;2;245;245;220m│\u001b[0m │\n",
-       "    │ \u001b[48;2;245;245;220m╰─────────────────────────────────────────────────────────────────────────────────────────────────────────╯\u001b[0m │\n",
-       "    │ \u001b[48;2;240;255;240m╭─\u001b[0m\u001b[48;2;240;255;240m──────────────────────────────────────────\u001b[0m\u001b[48;2;240;255;240m Validated Output \u001b[0m\u001b[48;2;240;255;240m───────────────────────────────────────────\u001b[0m\u001b[48;2;240;255;240m─╮\u001b[0m │\n",
-       "    │ \u001b[48;2;240;255;240m│\u001b[0m\u001b[48;2;240;255;240m \u001b[0m\u001b[48;2;240;255;240m{'translated_statement': \"It is so bad that it's a letdown.\"}\u001b[0m\u001b[48;2;240;255;240m                                          \u001b[0m\u001b[48;2;240;255;240m \u001b[0m\u001b[48;2;240;255;240m│\u001b[0m │\n",
-=======
        "    │ \u001b[48;2;245;245;220m│\u001b[0m\u001b[48;2;245;245;220m \u001b[0m\u001b[48;2;245;245;220mIt's such a beautiful day, I'm going to the beach.\u001b[0m\u001b[48;2;245;245;220m                                                     \u001b[0m\u001b[48;2;245;245;220m \u001b[0m\u001b[48;2;245;245;220m│\u001b[0m │\n",
        "    │ \u001b[48;2;245;245;220m╰─────────────────────────────────────────────────────────────────────────────────────────────────────────╯\u001b[0m │\n",
        "    │ \u001b[48;2;240;255;240m╭─\u001b[0m\u001b[48;2;240;255;240m──────────────────────────────────────────\u001b[0m\u001b[48;2;240;255;240m Validated Output \u001b[0m\u001b[48;2;240;255;240m───────────────────────────────────────────\u001b[0m\u001b[48;2;240;255;240m─╮\u001b[0m │\n",
        "    │ \u001b[48;2;240;255;240m│\u001b[0m\u001b[48;2;240;255;240m \u001b[0m\u001b[48;2;240;255;240m''\u001b[0m\u001b[48;2;240;255;240m                                                                                                     \u001b[0m\u001b[48;2;240;255;240m \u001b[0m\u001b[48;2;240;255;240m│\u001b[0m │\n",
->>>>>>> 11442aa9
        "    │ \u001b[48;2;240;255;240m╰─────────────────────────────────────────────────────────────────────────────────────────────────────────╯\u001b[0m │\n",
        "    ╰─────────────────────────────────────────────────────────────────────────────────────────────────────────────╯\n"
       ]
