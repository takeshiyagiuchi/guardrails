import asyncio
import contextvars
import logging
from typing import (
    Any,
    Awaitable,
    Callable,
    Dict,
<<<<<<< HEAD
    Iterable,
=======
    Generic,
>>>>>>> ee18b8c0
    List,
    Optional,
    Sequence,
    Type,
    Union,
    cast,
    overload,
)

from eliot import add_destinations, start_action
from pydantic import BaseModel

from guardrails.classes import OT, ValidationOutcome
from guardrails.classes.generic import Stack
from guardrails.classes.history import Call
from guardrails.classes.history.call_inputs import CallInputs
from guardrails.llm_providers import get_async_llm_ask, get_llm_ask
from guardrails.prompt import Instructions, Prompt
from guardrails.rail import Rail
from guardrails.run import AsyncRunner, Runner, StreamRunner
from guardrails.schema import Schema
from guardrails.validators import Validator

logger = logging.getLogger(__name__)
actions_logger = logging.getLogger(f"{__name__}.actions")
add_destinations(actions_logger.debug)


class Guard(Generic[OT]):
    """The Guard class.

    This class is the main entry point for using Guardrails. It is
    initialized from one of the following class methods:

    - `from_rail`
    - `from_rail_string`
    - `from_pydantic`
    - `from_string`

    The `__call__`
    method functions as a wrapper around LLM APIs. It takes in an LLM
    API, and optional prompt parameters, and returns the raw output from
    the LLM and the validated output.
    """

    def __init__(
        self,
        rail: Rail,
        num_reasks: Optional[int] = None,
        base_model: Optional[Type[BaseModel]] = None,
    ):
        """Initialize the Guard."""
        self.rail = rail
        self.num_reasks = num_reasks
        self.history: Stack[Call] = Stack()
        self.base_model = base_model

    @property
    def input_schema(self) -> Optional[Schema]:
        """Return the input schema."""
        return self.rail.input_schema

    @property
    def output_schema(self) -> Schema:
        """Return the output schema."""
        return self.rail.output_schema

    @property
    def instructions(self) -> Optional[Instructions]:
        """Return the instruction-prompt."""
        return self.rail.instructions

    @property
    def prompt(self) -> Optional[Prompt]:
        """Return the prompt."""
        return self.rail.prompt

    @property
    def raw_prompt(self) -> Optional[Prompt]:
        """Return the prompt, alias for `prompt`."""
        return self.prompt

    @property
    def base_prompt(self) -> Optional[str]:
        """Return the base prompt i.e. prompt.source."""
        if self.prompt is None:
            return None
        return self.prompt.source

    @property
    def reask_prompt(self) -> Optional[Prompt]:
        """Return the reask prompt."""
        return self.output_schema.reask_prompt_template

    @reask_prompt.setter
    def reask_prompt(self, reask_prompt: Optional[str]):
        """Set the reask prompt."""
        self.output_schema.reask_prompt_template = reask_prompt

    @property
    def reask_instructions(self) -> Optional[Instructions]:
        """Return the reask prompt."""
        return self.output_schema.reask_instructions_template

    @reask_instructions.setter
    def reask_instructions(self, reask_instructions: Optional[str]):
        """Set the reask prompt."""
        self.output_schema.reask_instructions_template = reask_instructions

    def configure(
        self,
        num_reasks: Optional[int] = None,
    ):
        """Configure the Guard."""
        self.num_reasks = (
            num_reasks
            if num_reasks is not None
            else self.num_reasks
            if self.num_reasks is not None
            else 1
        )

    @classmethod
    def from_rail(cls, rail_file: str, num_reasks: Optional[int] = None):
        """Create a Schema from a `.rail` file.

        Args:
            rail_file: The path to the `.rail` file.
            num_reasks: The max times to re-ask the LLM for invalid output.

        Returns:
            An instance of the `Guard` class.
        """
        rail = Rail.from_file(rail_file)
        if rail.output_type == "str":
            return cast(Guard[str], cls(rail=rail, num_reasks=num_reasks))
        return cast(Guard[Dict], cls(rail=rail, num_reasks=num_reasks))

    @classmethod
    def from_rail_string(cls, rail_string: str, num_reasks: Optional[int] = None):
        """Create a Schema from a `.rail` string.

        Args:
            rail_string: The `.rail` string.
            num_reasks: The max times to re-ask the LLM for invalid output.

        Returns:
            An instance of the `Guard` class.
        """
        rail = Rail.from_string(rail_string)
        if rail.output_type == "str":
            return cast(Guard[str], cls(rail=rail, num_reasks=num_reasks))
        return cast(Guard[Dict], cls(rail=rail, num_reasks=num_reasks))

    @classmethod
    def from_pydantic(
        cls,
        output_class: Type[BaseModel],
        prompt: Optional[str] = None,
        instructions: Optional[str] = None,
        num_reasks: Optional[int] = None,
        reask_prompt: Optional[str] = None,
        reask_instructions: Optional[str] = None,
    ):
        """Create a Guard instance from a Pydantic model and prompt."""
        rail = Rail.from_pydantic(
            output_class=output_class,
            prompt=prompt,
            instructions=instructions,
            reask_prompt=reask_prompt,
            reask_instructions=reask_instructions,
        )
        return cast(
            Guard[Dict], cls(rail, num_reasks=num_reasks, base_model=output_class)
        )

    @classmethod
    def from_string(
        cls,
        validators: Sequence[Validator],
        description: Optional[str] = None,
        prompt: Optional[str] = None,
        instructions: Optional[str] = None,
        reask_prompt: Optional[str] = None,
        reask_instructions: Optional[str] = None,
        num_reasks: Optional[int] = None,
    ):
        """Create a Guard instance for a string response with prompt,
        instructions, and validations.

        Parameters: Arguments
            validators: (List[Validator]): The list of validators to apply to the string output.
            description (str, optional): A description for the string to be generated. Defaults to None.
            prompt (str, optional): The prompt used to generate the string. Defaults to None.
            instructions (str, optional): Instructions for chat models. Defaults to None.
            reask_prompt (str, optional): An alternative prompt to use during reasks. Defaults to None.
            reask_instructions (str, optional): Alternative instructions to use during reasks. Defaults to None.
            num_reasks (int, optional): The max times to re-ask the LLM for invalid output.
        """  # noqa
        rail = Rail.from_string_validators(
            validators=validators,
            description=description,
            prompt=prompt,
            instructions=instructions,
            reask_prompt=reask_prompt,
            reask_instructions=reask_instructions,
        )
        return cast(Guard[str], cls(rail, num_reasks=num_reasks))

    @overload
    def __call__(
        self,
        llm_api: Callable,
        prompt_params: Optional[Dict] = None,
        num_reasks: Optional[int] = None,
        prompt: Optional[str] = None,
        instructions: Optional[str] = None,
        msg_history: Optional[List[Dict]] = None,
        metadata: Optional[Dict] = None,
        full_schema_reask: Optional[bool] = None,
        *args,
        **kwargs,
    ) -> ValidationOutcome[OT]:
        ...

    @overload
    def __call__(
        self,
        llm_api: Callable[[Any], Awaitable[Any]],
        prompt_params: Optional[Dict] = None,
        num_reasks: Optional[int] = None,
        prompt: Optional[str] = None,
        instructions: Optional[str] = None,
        msg_history: Optional[List[Dict]] = None,
        metadata: Optional[Dict] = None,
        full_schema_reask: Optional[bool] = None,
        *args,
        **kwargs,
    ) -> Awaitable[ValidationOutcome[OT]]:
        ...

    def __call__(
        self,
        llm_api: Union[Callable, Callable[[Any], Awaitable[Any]]],
        prompt_params: Optional[Dict] = None,
        num_reasks: Optional[int] = None,
        prompt: Optional[str] = None,
        instructions: Optional[str] = None,
        msg_history: Optional[List[Dict]] = None,
        metadata: Optional[Dict] = None,
        full_schema_reask: Optional[bool] = None,
        *args,
        **kwargs,
<<<<<<< HEAD
    ) -> Union[
        str, Tuple[Optional[str], Any], Awaitable[Tuple[Optional[str], Any]], Iterable
    ]:
=======
    ) -> Union[ValidationOutcome[OT], Awaitable[ValidationOutcome[OT]]]:
>>>>>>> ee18b8c0
        """Call the LLM and validate the output. Pass an async LLM API to
        return a coroutine.

        Args:
            llm_api: The LLM API to call
                     (e.g. openai.Completion.create or openai.Completion.acreate)
            prompt_params: The parameters to pass to the prompt.format() method.
            num_reasks: The max times to re-ask the LLM for invalid output.
            prompt: The prompt to use for the LLM.
            instructions: Instructions for chat models.
            msg_history: The message history to pass to the LLM.
            metadata: Metadata to pass to the validators.
            full_schema_reask: When reasking, whether to regenerate the full schema
                               or just the incorrect values.
                               Defaults to `True` if a base model is provided,
                               `False` otherwise.

        Returns:
            The raw text output from the LLM and the validated output.
        """
        if metadata is None:
            metadata = {}
        if full_schema_reask is None:
            full_schema_reask = self.base_model is not None
        if prompt_params is None:
            prompt_params = {}

        context = contextvars.ContextVar("kwargs")
        context.set(kwargs)

        self.configure(num_reasks)
        if self.num_reasks is None:
            raise RuntimeError(
                "`num_reasks` is `None` after calling `configure()`. "
                "This should never happen."
            )

        input_prompt = prompt or (self.prompt._source if self.prompt else None)
        input_instructions = instructions or (
            self.instructions._source if self.instructions else None
        )
        call_inputs = CallInputs(
            llm_api=llm_api,
            prompt=input_prompt,
            instructions=input_instructions,
            msg_history=msg_history,
            prompt_params=prompt_params,
            num_reasks=self.num_reasks,
            metadata=metadata,
            full_schema_reask=full_schema_reask,
            args=list(args),
            kwargs=kwargs,
        )
        call_log = Call(inputs=call_inputs)
        self.history.push(call_log)

        # If the LLM API is async, return a coroutine
        if asyncio.iscoroutinefunction(llm_api):
            return self._call_async(
                llm_api,
                prompt_params=prompt_params,
                num_reasks=self.num_reasks,
                prompt=prompt,
                instructions=instructions,
                msg_history=msg_history,
                metadata=metadata,
                full_schema_reask=full_schema_reask,
                call_log=call_log,
                *args,
                **kwargs,
            )
        # Otherwise, call the LLM synchronously
        return self._call_sync(
            llm_api,
            prompt_params=prompt_params,
            num_reasks=self.num_reasks,
            prompt=prompt,
            instructions=instructions,
            msg_history=msg_history,
            metadata=metadata,
            full_schema_reask=full_schema_reask,
            call_log=call_log,
            *args,
            **kwargs,
        )

    def _call_sync(
        self,
        llm_api: Callable,
        prompt_params: Dict,
        num_reasks: int,
        prompt: Optional[str],
        instructions: Optional[str],
        msg_history: Optional[List[Dict]],
        metadata: Dict,
        full_schema_reask: bool,
        call_log: Call,
        *args,
        **kwargs,
<<<<<<< HEAD
    ) -> Union[Iterable, Tuple[Optional[str], Any]]:
=======
    ) -> ValidationOutcome[OT]:
>>>>>>> ee18b8c0
        instructions_obj = instructions or self.instructions
        prompt_obj = prompt or self.prompt
        msg_history_obj = msg_history or []
        if prompt_obj is None:
            if msg_history is not None and not len(msg_history_obj):
                raise RuntimeError(
                    "You must provide a prompt if msg_history is empty. "
                    "Alternatively, you can provide a prompt in the Schema constructor."
                )

<<<<<<< HEAD
        # Check whether stream is set
        if kwargs.get("stream", False):
            # If stream is True, use StreamRunner
            with start_action(action_type="guard_call", prompt_params=prompt_params):
                runner = StreamRunner(
                    instructions=instructions_obj,
                    prompt=prompt_obj,
                    msg_history=msg_history_obj,
                    api=get_llm_ask(llm_api, *args, **kwargs),
                    input_schema=self.input_schema,
                    output_schema=self.output_schema,
                    num_reasks=num_reasks,
                    metadata=metadata,
                    base_model=self.base_model,
                    guard_state=self.guard_state,
                    full_schema_reask=full_schema_reask,
                )
                return runner(prompt_params=prompt_params)
        else:
            # Otherwise, use Runner
            with start_action(action_type="guard_call", prompt_params=prompt_params):
                runner = Runner(
                    instructions=instructions_obj,
                    prompt=prompt_obj,
                    msg_history=msg_history_obj,
                    api=get_llm_ask(llm_api, *args, **kwargs),
                    input_schema=self.input_schema,
                    output_schema=self.output_schema,
                    num_reasks=num_reasks,
                    metadata=metadata,
                    base_model=self.base_model,
                    guard_state=self.guard_state,
                    full_schema_reask=full_schema_reask,
                )
                guard_history = runner(prompt_params=prompt_params)
                return guard_history.output, guard_history.validated_output
=======
        with start_action(action_type="guard_call", prompt_params=prompt_params):
            runner = Runner(
                instructions=instructions_obj,
                prompt=prompt_obj,
                msg_history=msg_history_obj,
                api=get_llm_ask(llm_api, *args, **kwargs),
                input_schema=self.input_schema,
                output_schema=self.output_schema,
                num_reasks=num_reasks,
                metadata=metadata,
                base_model=self.base_model,
                full_schema_reask=full_schema_reask,
            )
            call, error_message = runner(call_log=call_log, prompt_params=prompt_params)
            return ValidationOutcome[OT].from_guard_history(call, error_message)
>>>>>>> ee18b8c0

    async def _call_async(
        self,
        llm_api: Callable[[Any], Awaitable[Any]],
        prompt_params: Dict,
        num_reasks: int,
        prompt: Optional[str],
        instructions: Optional[str],
        msg_history: Optional[List[Dict]],
        metadata: Dict,
        full_schema_reask: bool,
        call_log: Call,
        *args,
        **kwargs,
    ) -> ValidationOutcome[OT]:
        """Call the LLM asynchronously and validate the output.

        Args:
            llm_api: The LLM API to call asynchronously (e.g. openai.Completion.acreate)
            prompt_params: The parameters to pass to the prompt.format() method.
            num_reasks: The max times to re-ask the LLM for invalid output.
            prompt: The prompt to use for the LLM.
            instructions: Instructions for chat models.
            msg_history: The message history to pass to the LLM.
            metadata: Metadata to pass to the validators.
            full_schema_reask: When reasking, whether to regenerate the full schema
                               or just the incorrect values.
                               Defaults to `True` if a base model is provided,
                               `False` otherwise.

        Returns:
            The raw text output from the LLM and the validated output.
        """
        instructions_obj = instructions or self.instructions
        prompt_obj = prompt or self.prompt
        msg_history_obj = msg_history or []
        if prompt_obj is None:
            if msg_history_obj is not None and not len(msg_history_obj):
                raise RuntimeError(
                    "You must provide a prompt if msg_history is empty. "
                    "Alternatively, you can provide a prompt in the RAIL spec."
                )
        with start_action(action_type="guard_call", prompt_params=prompt_params):
            runner = AsyncRunner(
                instructions=instructions_obj,
                prompt=prompt_obj,
                msg_history=msg_history_obj,
                api=get_async_llm_ask(llm_api, *args, **kwargs),
                input_schema=self.input_schema,
                output_schema=self.output_schema,
                num_reasks=num_reasks,
                metadata=metadata,
                base_model=self.base_model,
                full_schema_reask=full_schema_reask,
            )
            call, error_message = await runner.async_run(
                call_log=call_log, prompt_params=prompt_params
            )
            return ValidationOutcome[OT].from_guard_history(call, error_message)

    def __repr__(self):
        return f"Guard(RAIL={self.rail})"

    def __rich_repr__(self):
        yield "RAIL", self.rail

    @overload
    def parse(
        self,
        llm_output: str,
        metadata: Optional[Dict] = None,
        llm_api: None = None,
        num_reasks: Optional[int] = None,
        prompt_params: Optional[Dict] = None,
        full_schema_reask: Optional[bool] = None,
        *args,
        **kwargs,
    ) -> ValidationOutcome[OT]:
        ...

    @overload
    def parse(
        self,
        llm_output: str,
        metadata: Optional[Dict] = None,
        llm_api: Callable[[Any], Awaitable[Any]] = ...,
        num_reasks: Optional[int] = None,
        prompt_params: Optional[Dict] = None,
        full_schema_reask: Optional[bool] = None,
        *args,
        **kwargs,
    ) -> Awaitable[ValidationOutcome[OT]]:
        ...

    @overload
    def parse(
        self,
        llm_output: str,
        metadata: Optional[Dict] = None,
        llm_api: Optional[Callable] = None,
        num_reasks: Optional[int] = None,
        prompt_params: Optional[Dict] = None,
        full_schema_reask: Optional[bool] = None,
        *args,
        **kwargs,
    ) -> ValidationOutcome[OT]:
        ...

    def parse(
        self,
        llm_output: str,
        metadata: Optional[Dict] = None,
        llm_api: Optional[Callable] = None,
        num_reasks: Optional[int] = None,
        prompt_params: Optional[Dict] = None,
        full_schema_reask: Optional[bool] = None,
        *args,
        **kwargs,
    ) -> Union[ValidationOutcome[OT], Awaitable[ValidationOutcome[OT]]]:
        """Alternate flow to using Guard where the llm_output is known.

        Args:
            llm_output: The output being parsed and validated.
            metadata: Metadata to pass to the validators.
            llm_api: The LLM API to call
                     (e.g. openai.Completion.create or openai.Completion.acreate)
            num_reasks: The max times to re-ask the LLM for invalid output.
            prompt_params: The parameters to pass to the prompt.format() method.
            full_schema_reask: When reasking, whether to regenerate the full schema
                               or just the incorrect values.

        Returns:
            The validated response. This is either a string or a dictionary,
                determined by the object schema defined in the RAILspec.
        """
        final_num_reasks = (
            num_reasks if num_reasks is not None else 0 if llm_api is None else None
        )
        self.configure(final_num_reasks)
        if self.num_reasks is None:
            raise RuntimeError(
                "`num_reasks` is `None` after calling `configure()`. "
                "This should never happen."
            )
        if full_schema_reask is None:
            full_schema_reask = self.base_model is not None
        metadata = metadata or {}
        prompt_params = prompt_params or {}

        context = contextvars.ContextVar("kwargs")
        context.set(kwargs)

        input_prompt = self.prompt._source if self.prompt else None
        input_instructions = self.instructions._source if self.instructions else None
        call_inputs = CallInputs(
            llm_api=llm_api,
            llm_output=llm_output,
            prompt=input_prompt,
            instructions=input_instructions,
            prompt_params=prompt_params,
            num_reasks=self.num_reasks,
            metadata=metadata,
            full_schema_reask=full_schema_reask,
            args=list(args),
            kwargs=kwargs,
        )
        call_log = Call(inputs=call_inputs)
        self.history.push(call_log)

        # If the LLM API is async, return a coroutine
        if asyncio.iscoroutinefunction(llm_api):
            return self._async_parse(
                llm_output,
                metadata,
                llm_api=llm_api,
                num_reasks=self.num_reasks,
                prompt_params=prompt_params,
                full_schema_reask=full_schema_reask,
                call_log=call_log,
                *args,
                **kwargs,
            )
        # Otherwise, call the LLM synchronously
        return self._sync_parse(
            llm_output,
            metadata,
            llm_api=llm_api,
            num_reasks=self.num_reasks,
            prompt_params=prompt_params,
            full_schema_reask=full_schema_reask,
            call_log=call_log,
            *args,
            **kwargs,
        )

    def _sync_parse(
        self,
        llm_output: str,
        metadata: Dict,
        llm_api: Optional[Callable],
        num_reasks: int,
        prompt_params: Dict,
        full_schema_reask: bool,
        call_log: Call,
        *args,
        **kwargs,
    ) -> ValidationOutcome[OT]:
        """Alternate flow to using Guard where the llm_output is known.

        Args:
            llm_output: The output from the LLM.
            llm_api: The LLM API to use to re-ask the LLM.
            num_reasks: The max times to re-ask the LLM for invalid output.

        Returns:
            The validated response.
        """
        with start_action(action_type="guard_parse"):
            runner = Runner(
                instructions=kwargs.pop("instructions", None),
                prompt=kwargs.pop("prompt", None),
                msg_history=kwargs.pop("msg_history", None),
                api=get_llm_ask(llm_api, *args, **kwargs) if llm_api else None,
                input_schema=None,
                output_schema=self.output_schema,
                num_reasks=num_reasks,
                metadata=metadata,
                output=llm_output,
                base_model=self.base_model,
                full_schema_reask=full_schema_reask,
            )
            call, error_message = runner(call_log=call_log, prompt_params=prompt_params)

            return ValidationOutcome[OT].from_guard_history(call, error_message)

    async def _async_parse(
        self,
        llm_output: str,
        metadata: Dict,
        llm_api: Optional[Callable[[Any], Awaitable[Any]]],
        num_reasks: int,
        prompt_params: Dict,
        full_schema_reask: bool,
        call_log: Call,
        *args,
        **kwargs,
    ) -> ValidationOutcome[OT]:
        """Alternate flow to using Guard where the llm_output is known.

        Args:
            llm_output: The output from the LLM.
            llm_api: The LLM API to use to re-ask the LLM.
            num_reasks: The max times to re-ask the LLM for invalid output.

        Returns:
            The validated response.
        """
        with start_action(action_type="guard_parse"):
            runner = AsyncRunner(
                instructions=kwargs.pop("instructions", None),
                prompt=kwargs.pop("prompt", None),
                msg_history=kwargs.pop("msg_history", None),
                api=get_async_llm_ask(llm_api, *args, **kwargs) if llm_api else None,
                input_schema=None,
                output_schema=self.output_schema,
                num_reasks=num_reasks,
                metadata=metadata,
                output=llm_output,
                base_model=self.base_model,
                full_schema_reask=full_schema_reask,
            )
            call, error_message = await runner.async_run(
                call_log=call_log, prompt_params=prompt_params
            )

            return ValidationOutcome[OT].from_guard_history(call, error_message)<|MERGE_RESOLUTION|>--- conflicted
+++ resolved
@@ -6,11 +6,8 @@
     Awaitable,
     Callable,
     Dict,
-<<<<<<< HEAD
     Iterable,
-=======
     Generic,
->>>>>>> ee18b8c0
     List,
     Optional,
     Sequence,
@@ -264,13 +261,7 @@
         full_schema_reask: Optional[bool] = None,
         *args,
         **kwargs,
-<<<<<<< HEAD
-    ) -> Union[
-        str, Tuple[Optional[str], Any], Awaitable[Tuple[Optional[str], Any]], Iterable
-    ]:
-=======
     ) -> Union[ValidationOutcome[OT], Awaitable[ValidationOutcome[OT]]]:
->>>>>>> ee18b8c0
         """Call the LLM and validate the output. Pass an async LLM API to
         return a coroutine.
 
@@ -370,11 +361,7 @@
         call_log: Call,
         *args,
         **kwargs,
-<<<<<<< HEAD
-    ) -> Union[Iterable, Tuple[Optional[str], Any]]:
-=======
     ) -> ValidationOutcome[OT]:
->>>>>>> ee18b8c0
         instructions_obj = instructions or self.instructions
         prompt_obj = prompt or self.prompt
         msg_history_obj = msg_history or []
@@ -385,7 +372,6 @@
                     "Alternatively, you can provide a prompt in the Schema constructor."
                 )
 
-<<<<<<< HEAD
         # Check whether stream is set
         if kwargs.get("stream", False):
             # If stream is True, use StreamRunner
@@ -407,38 +393,20 @@
         else:
             # Otherwise, use Runner
             with start_action(action_type="guard_call", prompt_params=prompt_params):
-                runner = Runner(
-                    instructions=instructions_obj,
-                    prompt=prompt_obj,
-                    msg_history=msg_history_obj,
-                    api=get_llm_ask(llm_api, *args, **kwargs),
-                    input_schema=self.input_schema,
-                    output_schema=self.output_schema,
-                    num_reasks=num_reasks,
-                    metadata=metadata,
-                    base_model=self.base_model,
-                    guard_state=self.guard_state,
-                    full_schema_reask=full_schema_reask,
-                )
-                guard_history = runner(prompt_params=prompt_params)
-                return guard_history.output, guard_history.validated_output
-=======
-        with start_action(action_type="guard_call", prompt_params=prompt_params):
-            runner = Runner(
-                instructions=instructions_obj,
-                prompt=prompt_obj,
-                msg_history=msg_history_obj,
-                api=get_llm_ask(llm_api, *args, **kwargs),
-                input_schema=self.input_schema,
-                output_schema=self.output_schema,
-                num_reasks=num_reasks,
-                metadata=metadata,
-                base_model=self.base_model,
-                full_schema_reask=full_schema_reask,
-            )
-            call, error_message = runner(call_log=call_log, prompt_params=prompt_params)
-            return ValidationOutcome[OT].from_guard_history(call, error_message)
->>>>>>> ee18b8c0
+				runner = Runner(
+					instructions=instructions_obj,
+					prompt=prompt_obj,
+					msg_history=msg_history_obj,
+					api=get_llm_ask(llm_api, *args, **kwargs),
+					input_schema=self.input_schema,
+					output_schema=self.output_schema,
+					num_reasks=num_reasks,
+					metadata=metadata,
+					base_model=self.base_model,
+					full_schema_reask=full_schema_reask,
+				)
+				call, error_message = runner(call_log=call_log, prompt_params=prompt_params)
+				return ValidationOutcome[OT].from_guard_history(call, error_message)
 
     async def _call_async(
         self,
