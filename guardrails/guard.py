--- conflicted
+++ resolved
@@ -570,43 +570,9 @@
 
     def _execute(
         self,
-<<<<<<< HEAD
-        llm_api: Optional[Callable] = None,
-        prompt_params: Optional[Dict] = None,
-        num_reasks: Optional[int] = None,
-        prompt: Optional[str] = None,
-        instructions: Optional[str] = None,
-        msg_history: Optional[List[Dict]] = None,
-        metadata: Optional[Dict] = None,
-        full_schema_reask: Optional[bool] = None,
-        stream: Optional[bool] = False,
-        *args,
-        **kwargs,
-    ) -> Union[ValidationOutcome[OT], Iterable[ValidationOutcome[OT]]]: ...
-
-    @overload
-    def __call__(
-        self,
-        llm_api: Optional[Callable[[Any], Awaitable[Any]]] = None,
-        prompt_params: Optional[Dict] = None,
-        num_reasks: Optional[int] = None,
-        prompt: Optional[str] = None,
-        instructions: Optional[str] = None,
-        msg_history: Optional[List[Dict]] = None,
-        metadata: Optional[Dict] = None,
-        full_schema_reask: Optional[bool] = None,
-        *args,
-        **kwargs,
-    ) -> Awaitable[ValidationOutcome[OT]]: ...
-
-    def __call__(
-        self,
-        llm_api: Optional[Union[Callable, Callable[[Any], Awaitable[Any]]]] = None,
-=======
         *args,
         llm_api: Optional[Union[Callable, Callable[[Any], Awaitable[Any]]]] = None,
         llm_output: Optional[str] = None,
->>>>>>> a87f3951
         prompt_params: Optional[Dict] = None,
         num_reasks: Optional[int] = None,
         prompt: Optional[str] = None,
@@ -637,17 +603,11 @@
                 f"Missing required metadata keys: {', '.join(missing_keys)}"
             )
 
-<<<<<<< HEAD
-        def __call(
-            self,
-            llm_api: Optional[Union[Callable, Callable[[Any], Awaitable[Any]]]] = None,
-=======
         def __exec(
             self: Guard,
             *args,
             llm_api: Optional[Union[Callable, Callable[[Any], Awaitable[Any]]]] = None,
             llm_output: Optional[str] = None,
->>>>>>> a87f3951
             prompt_params: Optional[Dict] = None,
             num_reasks: Optional[int] = None,
             prompt: Optional[str] = None,
@@ -657,28 +617,8 @@
             full_schema_reask: Optional[bool] = None,
             **kwargs,
         ):
-<<<<<<< HEAD
-            llm_api_str = (
-                f"{llm_api.__module__}.{llm_api.__name__}" if llm_api else "None"
-            )
-
-            if prompt_params is not None or prompt is not None or instructions is not None or msg_history is not None:
-                warnings.warn(
-                    "The `prompt_params`, `prompt`, `instructions`, and `msg_history` arguments are deprecated. "
-                    "This will be removed in 0.6.x."
-                    "Please use the messages and model interface without an llm_api unless using a custom callable."
-                    "For for example:"
-                    "messages=[{ \"content\": \"Hello, how are you?\",\"role\": \"user\"}], \"model\"=\"gpt4.o\""
-                    "See https://docs.guardrails.io/guardrails/guard#TODOMakeTheseDocs for more information.",
-                    FutureWarning,
-                )
-
-            if metadata is None:
-                metadata = {}
-=======
             prompt_params = prompt_params or {}
             metadata = metadata or {}
->>>>>>> a87f3951
             if full_schema_reask is None:
                 full_schema_reask = self._base_model is not None
 
@@ -809,18 +749,6 @@
 
     def _exec_sync(
         self,
-<<<<<<< HEAD
-        llm_api: Optional[Callable],
-        num_reasks: int,
-        prompt: Optional[str],
-        prompt_params: Dict,
-        instructions: Optional[str],
-        msg_history: Optional[List[Dict]],
-        metadata: Dict,
-        full_schema_reask: bool,
-        call_log: Call,
-=======
->>>>>>> a87f3951
         *args,
         llm_api: Optional[Callable] = None,
         llm_output: Optional[str] = None,
@@ -834,14 +762,8 @@
         msg_history: Optional[List[Dict]] = None,
         **kwargs,
     ) -> Union[ValidationOutcome[OT], Iterable[ValidationOutcome[OT]]]:
-<<<<<<< HEAD
-        instructions_obj = instructions or self.rail.instructions
-        prompt_obj = prompt or self.rail.prompt
-        msg_history_obj = msg_history or []
-=======
         api = get_llm_ask(llm_api, *args, **kwargs) if llm_api is not None else None
 
->>>>>>> a87f3951
         # Check whether stream is set
         if kwargs.get("stream", False):
             # If stream is True, use StreamRunner
@@ -885,11 +807,6 @@
 
     async def _exec_async(
         self,
-<<<<<<< HEAD
-        llm_api: Optional[Callable[[Any], Awaitable[Any]]],
-        prompt_params: Dict,
-        num_reasks: int,
-=======
         *args,
         llm_api: Callable[[Any], Awaitable[Any]],
         llm_output: Optional[str] = None,
@@ -898,7 +815,6 @@
         num_reasks: int = 0,  # Should be defined at this point
         metadata: Dict,  # Should be defined at this point
         full_schema_reask: bool = False,  # Should be defined at this point
->>>>>>> a87f3951
         prompt: Optional[str],
         instructions: Optional[str],
         msg_history: Optional[List[Dict]],
@@ -948,7 +864,7 @@
     @overload
     def __call__(
         self,
-        llm_api: Callable,
+        llm_api: Optional[Callable] = None,
         *args,
         prompt_params: Optional[Dict] = None,
         num_reasks: Optional[int] = None,
@@ -964,7 +880,7 @@
     @overload
     def __call__(
         self,
-        llm_api: Callable[[Any], Awaitable[Any]],
+        llm_api: Optional[Callable[[Any], Awaitable[Any]]] = None,
         *args,
         prompt_params: Optional[Dict] = None,
         num_reasks: Optional[int] = None,
@@ -978,7 +894,7 @@
 
     def __call__(
         self,
-        llm_api: Union[Callable, Callable[[Any], Awaitable[Any]]],
+        llm_api: Optional[Union[Callable, Callable[[Any], Awaitable[Any]]]] = None,
         *args,
         prompt_params: Optional[Dict] = None,
         num_reasks: Optional[int] = 1,
@@ -1011,20 +927,6 @@
         Returns:
             The raw text output from the LLM and the validated output.
         """
-<<<<<<< HEAD
-        instructions_obj = instructions or self.rail.instructions
-        prompt_obj = prompt or self.rail.prompt
-        msg_history_obj = msg_history or []
-        runner = AsyncRunner(
-            instructions=instructions_obj,
-            prompt=prompt_obj,
-            msg_history=msg_history_obj,
-            api=get_async_llm_ask(llm_api, *args, **kwargs),
-            prompt_schema=self.rail.prompt_schema,
-            instructions_schema=self.rail.instructions_schema,
-            msg_history_schema=self.rail.msg_history_schema,
-            output_schema=self.rail.output_schema,
-=======
         instructions = instructions or self._exec_opts.instructions
         prompt = prompt or self._exec_opts.prompt
         msg_history = msg_history or []
@@ -1039,7 +941,6 @@
             *args,
             llm_api=llm_api,
             prompt_params=prompt_params,
->>>>>>> a87f3951
             num_reasks=num_reasks,
             prompt=prompt,
             instructions=instructions,
