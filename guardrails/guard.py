--- conflicted
+++ resolved
@@ -345,7 +345,6 @@
                     "Alternatively, you can provide a prompt in the Schema constructor."
                 )
 
-<<<<<<< HEAD
         # Check whether stream is set
         if kwargs.get("stream", False):
             # If stream is True, use StreamRunner
@@ -386,24 +385,6 @@
                 )
                 guard_history = runner(prompt_params=prompt_params)
                 return guard_history.output, guard_history.validated_output
-=======
-        with start_action(action_type="guard_call", prompt_params=prompt_params):
-            runner = Runner(
-                instructions=instructions_obj,
-                prompt=prompt_obj,
-                msg_history=msg_history_obj,
-                api=get_llm_ask(llm_api, *args, **kwargs),
-                input_schema=self.input_schema,
-                output_schema=self.output_schema,
-                num_reasks=num_reasks,
-                metadata=metadata,
-                base_model=self.base_model,
-                guard_state=self.guard_state,
-                full_schema_reask=full_schema_reask,
-            )
-            guard_history = runner(prompt_params=prompt_params)
-            return guard_history.output, guard_history.validated_output
->>>>>>> ff395e82
 
     async def _call_async(
         self,
