from contextlib import contextmanager
from string import Template
from typing import Callable, cast

from guardrails.hub.validator_package_service import (
    ValidatorPackageService,
    ValidatorModuleType,
)
from guardrails.classes.credentials import Credentials

from guardrails.cli.hub.console import console
from guardrails.cli.logger import LEVELS, logger as cli_logger


class LocalModelFlagNotSet(Exception):
    pass


@contextmanager
def do_nothing_context(*args, **kwargs):
    try:
        yield
    finally:
        pass


def default_local_models_confirm():
    raise LocalModelFlagNotSet(
        "The 'install_local_models' keyword argument"
        " must be explicitly set to True or False to continue."
    )


def install(
    package_uri: str,
    install_local_models=None,
    quiet: bool = True,
    install_local_models_confirm: Callable = default_local_models_confirm,
<<<<<<< HEAD
):
    """Install a validator package from a hub URI.
=======
) -> ValidatorModuleType:
    """
    Install a validator package from a hub URI.
>>>>>>> c213a8b3

    Args:
        package_uri (str): The URI of the package to install.
        install_local_models (bool): Whether to install local models or not.
        quiet (bool): Whether to suppress output or not.
        install_local_models_confirm (Callable): A function to confirm the
            installation of local models.

    Returns:
        ModuleType: The installed validator module.

    Examples:
        >>> RegexMatch = install("hub://guardrails/regex_match").RegexMatch

        >>> install("hub://guardrails/regex_match);
        >>> import guardrails.hub.regex_match as regex_match
    """

    verbose_printer = console.print
    quiet_printer = console.print if not quiet else lambda x: None

    # 1. Validation
    has_rc_file = Credentials.has_rc_file()
    module_name = ValidatorPackageService.get_module_name(package_uri)

    installing_msg = f"Installing {package_uri}..."
    cli_logger.log(
        level=LEVELS.get("SPAM"),  # type: ignore
        msg=installing_msg,
    )
    verbose_printer(installing_msg)

    # Define Loader for UX purposes
    loader = console.status if not quiet else do_nothing_context

    # 2. Prep Installation
    fetch_manifest_msg = "Fetching manifest"
    with loader(fetch_manifest_msg, spinner="bouncingBar"):
        (module_manifest, site_packages) = (
            ValidatorPackageService.get_manifest_and_site_packages(module_name)
        )

    # 3. Install - Pip Installation of git module
    dl_deps_msg = "Downloading dependencies"
    with loader(dl_deps_msg, spinner="bouncingBar"):
        ValidatorPackageService.install_hub_module(
            module_manifest, site_packages, quiet=quiet, logger=cli_logger
        )

    use_remote_endpoint = False
    module_has_endpoint = (
        module_manifest.tags and module_manifest.tags.has_guardrails_endpoint
    )

    try:
        if has_rc_file:
            # if we do want to remote then we don't want to install local models
            use_remote_endpoint = (
                Credentials.from_rc_file(cli_logger).use_remote_inferencing
                and module_has_endpoint
            )
        elif install_local_models is None and module_has_endpoint:
            install_local_models = install_local_models_confirm()
    except AttributeError:
        pass

    # 4. Post Installation
    install_local_models = (
        install_local_models if install_local_models is not None else True
    )
    if not use_remote_endpoint and install_local_models is True:
        cli_logger.log(
            level=LEVELS.get("SPAM"),  # type: ignore
            msg="Installing models locally!",
        )
        post_msg = "Running post-install setup"
        with loader(post_msg, spinner="bouncingBar"):
            ValidatorPackageService.run_post_install(
                module_manifest, site_packages, logger=cli_logger
            )
    else:
        cli_logger.log(
            level=LEVELS.get("SPAM"),  # type: ignore
            msg="Skipping post install, models will not be "
            "downloaded for local inference.",
        )
    ValidatorPackageService.add_to_hub_inits(module_manifest, site_packages)

    # 5. Get Validator Class for the installed module
    installed_module = ValidatorPackageService.get_validator_from_manifest(
        module_manifest
    )
    installed_module = cast(ValidatorModuleType, installed_module)

    # Print success messages
    cli_logger.info("Installation complete")

    verbose_printer(f"✅Successfully installed {module_name}!\n\n")
    success_message_cli = Template(
        "[bold]Import validator:[/bold]\n"
        "from guardrails.hub import ${export}\n\n"
        "[bold]Get more info:[/bold]\n"
        "https://hub.guardrailsai.com/validator/${id}\n"
    ).safe_substitute(
        module_name=package_uri,
        id=module_manifest.id,
        export=module_manifest.exports[0],
    )
    success_message_logger = Template(
        "✅Successfully installed ${module_name}!\n\n"
        "Import validator:\n"
        "from guardrails.hub import ${export}\n\n"
        "Get more info:\n"
        "https://hub.guardrailsai.com/validator/${id}\n"
    ).safe_substitute(
        module_name=package_uri,
        id=module_manifest.id,
        export=module_manifest.exports[0],
    )
    quiet_printer(success_message_cli)  # type: ignore
    cli_logger.log(level=LEVELS.get("SPAM"), msg=success_message_logger)  # type: ignore

    # Not a fan of this but allows the installation to be used in create command as is
    installed_module.__validator_exports__ = module_manifest.exports

    return installed_module<|MERGE_RESOLUTION|>--- conflicted
+++ resolved
@@ -36,14 +36,9 @@
     install_local_models=None,
     quiet: bool = True,
     install_local_models_confirm: Callable = default_local_models_confirm,
-<<<<<<< HEAD
-):
-    """Install a validator package from a hub URI.
-=======
 ) -> ValidatorModuleType:
     """
     Install a validator package from a hub URI.
->>>>>>> c213a8b3
 
     Args:
         package_uri (str): The URI of the package to install.
