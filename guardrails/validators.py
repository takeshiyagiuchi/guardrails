--- conflicted
+++ resolved
@@ -43,16 +43,12 @@
     detect_secrets = None  # type: ignore
 
 try:
-<<<<<<< HEAD
     from transformers import pipeline
 except ImportError:
     pipeline = None
 
 try:
-    import nltk
-=======
     import nltk  # type: ignore
->>>>>>> 6fe2d008
 except ImportError:
     nltk = None  # type: ignore
 
