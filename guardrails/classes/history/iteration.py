from typing import Dict, List, Optional, Sequence, Union

from pydantic import Field
from rich.console import Group
from rich.panel import Panel
from rich.pretty import pretty_repr
from rich.table import Table
from typing_extensions import deprecated

from guardrails.classes.generic.stack import Stack
from guardrails.classes.history.inputs import Inputs
from guardrails.classes.history.outputs import Outputs
from guardrails.logger import get_scope_handler
from guardrails.prompt.prompt import Prompt
from guardrails.utils.logs_utils import ValidatorLogs
from guardrails.utils.pydantic_utils import ArbitraryModel
from guardrails.utils.reask_utils import ReAsk
from guardrails.validator_base import ErrorSpan


class Iteration(ArbitraryModel):
    # I think these should be containered since their names slightly overlap with
    #  outputs, but could be convinced otherwise
    inputs: Inputs = Field(
        description="The inputs for the iteration/step.", default_factory=Inputs
    )
    # We might just spread these properties instead of containering them
    outputs: Outputs = Field(
        description="The outputs from the iteration/step.", default_factory=Outputs
    )

    @property
    def logs(self) -> Stack[str]:
        """Returns the logs from this iteration as a stack."""
        scope = str(id(self))
        scope_handler = get_scope_handler()
        scoped_logs = scope_handler.get_logs(scope)
        return Stack(*[log.getMessage() for log in scoped_logs])

    @property
    def tokens_consumed(self) -> Optional[int]:
        """Returns the total number of tokens consumed during this
        iteration."""
        input_tokens = self.prompt_tokens_consumed
        output_tokens = self.completion_tokens_consumed
        if input_tokens is not None or output_tokens is not None:
            return (input_tokens or 0) + (output_tokens or 0)

    @property
    def prompt_tokens_consumed(self) -> Optional[int]:
        """Returns the number of prompt/input tokens consumed during this
        iteration."""
        response = self.outputs.llm_response_info
        if response is not None:
            return response.prompt_token_count

    @property
    def completion_tokens_consumed(self) -> Optional[int]:
        """Returns the number of completion/output tokens consumed during this
        iteration."""
        response = self.outputs.llm_response_info
        if response is not None:
            return response.response_token_count

    @property
    def raw_output(self) -> Optional[str]:
        """The exact output from the LLM."""
        response = self.outputs.llm_response_info
        if response is not None:
            return response.output
        elif self.outputs.raw_output is not None:
            return self.outputs.raw_output

    @property
    def parsed_output(self) -> Optional[Union[str, Dict]]:
        """The output from the LLM after undergoing parsing but before
        validation."""
        return self.outputs.parsed_output

    @property
    def validation_response(self) -> Optional[Union[ReAsk, str, Dict]]:
        """The response from a single stage of validation.

        Validation response is the output of a single stage of validation
        and could be a combination of valid output and reasks.
        Note that a Guard may run validation multiple times if reasks occur.
        To access the final output after all steps of validation are completed,
        check out `Call.guarded_output`."
        """
        return self.outputs.validation_response

    @property
    @deprecated(
        """'Iteration.validation_output' is deprecated and will be removed in \
versions 0.5.0 and beyond. Use 'validation_response' instead."""
    )
    def validation_output(self) -> Optional[Union[ReAsk, str, Dict]]:
        """The output from the validation process.

        Could be a combination of valid output and ReAsks
        """
        return self.validation_response

    @property
    def guarded_output(self) -> Optional[Union[str, Dict]]:
        """Any valid values after undergoing validation.

        Some values in the validated output may be "fixed" values that
        were corrected during validation. This property may be a partial
        structure if field level reasks occur.
        """
        return self.outputs.guarded_output

    @property
    @deprecated(
        """'Iteration.validated_output' is deprecated and will be removed in \
versions 0.5.0 and beyond. Use 'guarded_output' instead."""
    )
    def validated_output(self) -> Optional[Union[str, Dict]]:
        """The valid output from the LLM after undergoing validation.

        Could be only a partial structure if field level reasks occur.
        Could contain fixed values.
        """
        return self.outputs.guarded_output

    @property
    def reasks(self) -> Sequence[ReAsk]:
        """Reasks generated during validation.

        These would be incorporated into the prompt or the next LLM
        call.
        """
        return self.outputs.reasks

    @property
    def validator_logs(self) -> List[ValidatorLogs]:
        """The results of each individual validation performed on the LLM
        response during this iteration."""
        return self.outputs.validator_logs

    @property
    def error(self) -> Optional[str]:
        """The error message from any exception that raised and interrupted
        this iteration."""
        return self.outputs.error

    @property
    def exception(self) -> Optional[Exception]:
        """The exception that interrupted this iteration."""
        return self.outputs.exception

    @property
    def failed_validations(self) -> List[ValidatorLogs]:
        """The validator logs for any validations that failed during this
        iteration."""
        return self.outputs.failed_validations

    @property
    def error_spans_in_output(self) -> List[ErrorSpan]:
        """The error spans from the LLM response.
<<<<<<< HEAD
        These indices are relative to the complete LLM output."""
=======

        These indices are relative to the complete LLM output.
        """
>>>>>>> 0aede77e
        return self.outputs.error_spans_in_output

    @property
    def status(self) -> str:
        """Representation of the end state of this iteration.

        OneOf: pass, fail, error, not run
        """
        return self.outputs.status

    @property
    def rich_group(self) -> Group:
        def create_msg_history_table(
            msg_history: Optional[List[Dict[str, Prompt]]],
        ) -> Union[str, Table]:
            if msg_history is None:
                return "No message history."
            table = Table(show_lines=True)
            table.add_column("Role", justify="right", no_wrap=True)
            table.add_column("Content")

            for msg in msg_history:
                table.add_row(str(msg["role"]), msg["content"].source)

            return table

        table = create_msg_history_table(self.inputs.msg_history)

        if self.inputs.instructions is not None:
            return Group(
                Panel(
                    self.inputs.prompt.source if self.inputs.prompt else "No prompt",
                    title="Prompt",
                    style="on #F0F8FF",
                ),
                Panel(
                    self.inputs.instructions.source,
                    title="Instructions",
                    style="on #FFF0F2",
                ),
                Panel(table, title="Message History", style="on #E7DFEB"),
                Panel(
                    self.raw_output or "", title="Raw LLM Output", style="on #F5F5DC"
                ),
                Panel(
                    pretty_repr(self.validation_response),
                    title="Validated Output",
                    style="on #F0FFF0",
                ),
            )
        else:
            return Group(
                Panel(
                    self.inputs.prompt.source if self.inputs.prompt else "No prompt",
                    title="Prompt",
                    style="on #F0F8FF",
                ),
                Panel(table, title="Message History", style="on #E7DFEB"),
                Panel(
                    self.raw_output or "", title="Raw LLM Output", style="on #F5F5DC"
                ),
                Panel(
                    self.validation_response
                    if isinstance(self.validation_response, str)
                    else pretty_repr(self.validation_response),
                    title="Validated Output",
                    style="on #F0FFF0",
                ),
            )

    def __str__(self) -> str:
        return pretty_repr(self)<|MERGE_RESOLUTION|>--- conflicted
+++ resolved
@@ -159,13 +159,9 @@
     @property
     def error_spans_in_output(self) -> List[ErrorSpan]:
         """The error spans from the LLM response.
-<<<<<<< HEAD
-        These indices are relative to the complete LLM output."""
-=======
 
         These indices are relative to the complete LLM output.
         """
->>>>>>> 0aede77e
         return self.outputs.error_spans_in_output
 
     @property
