"""Rail class."""
import warnings
from dataclasses import dataclass
<<<<<<< HEAD
from typing import Any, Dict, Optional, Sequence, Type
=======
from typing import List, Optional, Sequence, Type, Union
>>>>>>> 9bb090d2

from lxml import etree as ET
from pydantic import BaseModel

from guardrails.datatypes import List as ListDataType
from guardrails.prompt import Instructions, Prompt
from guardrails.schema import JsonSchema, Schema, StringSchema
from guardrails.utils.xml_utils import cast_xml_to_string
from guardrails.validator_base import ValidatorSpec

# TODO: Logging
XMLPARSER = ET.XMLParser(encoding="utf-8")


@dataclass
class Rail:
    """RAIL (Reliable AI Language) is a dialect of XML that allows users to
    specify guardrails for large language models (LLMs).

    A RAIL file contains a root element called
        `<rail version="x.y">`
    that contains the following elements as children:
        1. `<input strict=True/False>`, which contains the input schema
        2. `<output strict=True/False>`, which contains the output schema
        3. `<prompt>`, which contains the prompt to be passed to the LLM
        4. `<instructions>`, which contains the instructions to be passed to the LLM
    """

    prompt_schema: Optional[StringSchema]
    """The schema for the prompt.

    If None, the prompt is not validated.
    """

    instructions_schema: Optional[StringSchema]
    """The schema for the instructions.

    If None, the instructions are not validated.
    """

    msg_history_schema: Optional[StringSchema]
    """The schema for the message history.

    If None, the message history is not validated.
    """

    output_schema: Schema
    """The schema for the output."""

    instructions: Optional[Instructions]
    """The instructions to be passed to the LLM."""

    prompt: Optional[Prompt]
    """The prompt to be passed to the LLM."""

    version: str = "0.1"
    """The version of the RAIL file."""

    @property
    def output_type(self):
        """Returns the type of the output schema."""

        if isinstance(self.output_schema, StringSchema):
            return "str"
        elif isinstance(self.output_schema, JsonSchema) and isinstance(
            self.output_schema.root_datatype, ListDataType
        ):
            return "list"
        return "dict"

    @classmethod
    def from_pydantic(
        cls,
        output_class: Union[Type[BaseModel], Type[List[Type[BaseModel]]]],
        prompt: Optional[str] = None,
        instructions: Optional[str] = None,
        reask_prompt: Optional[str] = None,
        reask_instructions: Optional[str] = None,
    ):
        """Initializes a RAIL from a Pydantic model."""
        output_schema = cls.load_json_schema_from_pydantic(
            output_class,
            reask_prompt_template=reask_prompt,
            reask_instructions_template=reask_instructions,
        )

        return cls(
            prompt_schema=None,
            instructions_schema=None,
            msg_history_schema=None,
            output_schema=output_schema,
            instructions=cls.load_instructions(instructions, output_schema),
            prompt=cls.load_prompt(prompt, output_schema),
        )

    @classmethod
    def from_file(cls, file_path: str) -> "Rail":
        """Loads a RAIL from a file."""

        with open(file_path, "r") as f:
            xml = f.read()
        return cls.from_string(xml)

    @classmethod
    def from_string(cls, string: str) -> "Rail":
        """Initializes a RAIL from a string."""

        return cls.from_xml(ET.fromstring(string, parser=XMLPARSER))

    @classmethod
    def from_xml(cls, xml: ET._Element):
        """Initializes a RAIL from an XML tree."""

        if "version" not in xml.attrib or xml.attrib["version"] != "0.1":
            raise ValueError(
                "RAIL file must have a version attribute set to 0.1."
                "Change the opening <rail> element to: <rail version='0.1'>."
            )

        # Load <output /> schema
        raw_output_schema = xml.find("output")
        if raw_output_schema is None:
            raise ValueError("RAIL file must contain a output-schema element.")
        raw_output_schema = ET.tostring(raw_output_schema, encoding="utf-8")
        raw_output_schema = ET.fromstring(raw_output_schema, parser=XMLPARSER)
        # If reasking prompt and instructions are provided, add them to the schema.
        reask_prompt = xml.find("reask_prompt")
        if reask_prompt is not None:
            reask_prompt = reask_prompt.text
        reask_instructions = xml.find("reask_instructions")
        if reask_instructions is not None:
            reask_instructions = reask_instructions.text
        output_schema = cls.load_output_schema_from_xml(
            raw_output_schema,
            reask_prompt=reask_prompt,
            reask_instructions=reask_instructions,
        )

        # Parse instructions for the LLM. These are optional but if given,
        # LLMs can use them to improve their output. Commonly these are
        # prepended to the prompt.
        instructions_tag = xml.find("instructions")
        if instructions_tag is None:
            instructions = None
            instructions_schema = None
        else:
            instructions = cls.load_instructions(instructions_tag.text, output_schema)
            instructions_schema = cls.load_input_schema_from_xml(instructions_tag)

        # Load <prompt />
        prompt_tag = xml.find("prompt")
        if prompt_tag is None:
            warnings.warn("Prompt must be provided during __call__.")
            prompt = None
            prompt_schema = None
        else:
            prompt = cls.load_prompt(prompt_tag.text, output_schema)
            prompt_schema = cls.load_input_schema_from_xml(prompt_tag)

        # Get version
        version = xml.attrib["version"]
        version = cast_xml_to_string(version)

        return cls(
            prompt_schema=prompt_schema,
            instructions_schema=instructions_schema,
            msg_history_schema=None,
            output_schema=output_schema,
            instructions=instructions,
            prompt=prompt,
            version=version,
        )

    @classmethod
    def from_string_validators(
        cls,
        validators: Sequence[ValidatorSpec],
        description: Optional[str] = None,
        prompt: Optional[str] = None,
        instructions: Optional[str] = None,
        reask_prompt: Optional[str] = None,
        reask_instructions: Optional[str] = None,
    ):
        """Initializes a RAIL from a list of validators."""
        output_schema = cls.load_string_schema_from_string(
            validators,
            description=description,
            reask_prompt_template=reask_prompt,
            reask_instructions_template=reask_instructions,
        )

        return cls(
            prompt_schema=None,
            instructions_schema=None,
            msg_history_schema=None,
            output_schema=output_schema,
            instructions=cls.load_instructions(instructions, output_schema),
            prompt=cls.load_prompt(prompt, output_schema),
        )

    @staticmethod
    def load_input_schema_from_xml(
        root: Optional[ET._Element],
    ) -> Optional[StringSchema]:
        """Given the RAIL <input> element, create a Schema object."""

        if root is None or all(
            tag not in root.attrib for tag in ["format", "validators"]
        ):
            return None
        return StringSchema.from_xml(root)

    @staticmethod
    def load_output_schema_from_xml(
        root: ET._Element,
        reask_prompt: Optional[str] = None,
        reask_instructions: Optional[str] = None,
    ) -> Schema:
        """Given the RAIL <output> element, create a Schema object.

        Args:
            root: The root element of the output schema.
            reask_prompt: If provided, the prompt when reasking the LLM.
            reask_instructions: If provided, the instructions when reasking the LLM.

        Returns:
            A Schema object.
        """
        schema_type = root.attrib["type"] if "type" in root.attrib else "object"
        # If root contains a `type="string"` attribute, then it's a StringSchema
        if schema_type == "string":
            return StringSchema.from_xml(
                root,
                reask_prompt_template=reask_prompt,
                reask_instructions_template=reask_instructions,
            )
        elif schema_type in ["object", "list"]:
            return JsonSchema.from_xml(
                root,
                reask_prompt_template=reask_prompt,
                reask_instructions_template=reask_instructions,
            )
        else:
            raise ValueError(
                "The type attribute of the <output /> tag must be one of:"
                ' "string", "object", or "list"'
            )

    @staticmethod
    def load_string_schema_from_string(
        validators: Sequence[ValidatorSpec],
        description: Optional[str] = None,
        reask_prompt_template: Optional[str] = None,
        reask_instructions_template: Optional[str] = None,
    ):
        """Initializes a StringSchema using a list of validators."""
        return StringSchema.from_string(
            validators,
            description=description,
            reask_prompt_template=reask_prompt_template,
            reask_instructions_template=reask_instructions_template,
        )

    @staticmethod
    def load_json_schema_from_pydantic(
        output_class: Union[Type[BaseModel], Type[List[Type[BaseModel]]]],
        reask_prompt_template: Optional[str] = None,
        reask_instructions_template: Optional[str] = None,
    ):
        """Initializes a JsonSchema using a Pydantic model."""

        return JsonSchema.from_pydantic(
            output_class,
            reask_prompt_template=reask_prompt_template,
            reask_instructions_template=reask_instructions_template,
        )

    @staticmethod
    def load_instructions(
        text: Optional[str], output_schema: Schema
    ) -> Optional[Instructions]:
        """Given the RAIL <instructions> element, create Instructions."""
        if text is None:
            return None
        return Instructions(
            source=text or "",
            output_schema=output_schema.transpile(),
        )

    @staticmethod
    def load_prompt(text: Optional[str], output_schema: Schema) -> Optional[Prompt]:
        """Given the RAIL <prompt> element, create a Prompt object."""
        if text is None:
            return None
        return Prompt(
            source=text or "",
            output_schema=output_schema.transpile(),
        )

    def _to_request(self) -> Dict:
        rail: Dict[str, Any] = {"version": self.version}

        # input_schema = (
        #     self.input_schema._to_request() if self.input_schema is not None else None
        # )
        # if input_schema is not None:
        #     rail["inputSchema"] = input_schema
        if self.output_schema is not None:
            rail["outputSchema"] = self.output_schema._to_request()
        if self.instructions is not None:
            rail["instructions"] = self.instructions._to_request()
        if self.prompt is not None:
            rail["prompt"] = self.prompt._to_request()
        return rail<|MERGE_RESOLUTION|>--- conflicted
+++ resolved
@@ -1,11 +1,7 @@
 """Rail class."""
 import warnings
 from dataclasses import dataclass
-<<<<<<< HEAD
-from typing import Any, Dict, Optional, Sequence, Type
-=======
-from typing import List, Optional, Sequence, Type, Union
->>>>>>> 9bb090d2
+from typing import Any, Dict, List, Optional, Sequence, Type, Union
 
 from lxml import etree as ET
 from pydantic import BaseModel
