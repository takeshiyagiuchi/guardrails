import sys
from typing import Optional

import typer

from guardrails.cli.hub.hub import hub_command
from guardrails.cli.logger import logger
<<<<<<< HEAD
from guardrails_hub_types import Manifest


def removesuffix(string: str, suffix: str) -> str:
    if sys.version_info.minor >= 9:
        return string.removesuffix(suffix)  # type: ignore
    else:
        if string.endswith(suffix):
            return string[: -len(suffix)]
        return string


string_format: Literal["string"] = "string"
json_format: Literal["json"] = "json"


# NOTE: I don't like this but don't see another way without
#  shimming the init file with all hub validators
def add_to_hub_inits(manifest: Manifest, site_packages: str):
    org_package = get_org_and_package_dirs(manifest)
    exports: List[str] = manifest.exports or []
    sorted_exports = sorted(exports, reverse=True)
    module_name = manifest.module_name
    relative_path = ".".join([*org_package, module_name])
    import_line = (
        f"from guardrails.hub.{relative_path} import {', '.join(sorted_exports)}"
    )

    hub_init_location = os.path.join(site_packages, "guardrails", "hub", "__init__.py")
    with open(hub_init_location, "a+") as hub_init:
        hub_init.seek(0, 0)
        content = hub_init.read()
        if import_line in content:
            hub_init.close()
        else:
            hub_init.seek(0, 2)
            if len(content) > 0:
                hub_init.write("\n")
            hub_init.write(import_line)
            hub_init.close()

    namespace = org_package[0]
    namespace_init_location = os.path.join(
        site_packages, "guardrails", "hub", namespace, "__init__.py"
    )
    if os.path.isfile(namespace_init_location):
        with open(namespace_init_location, "a+") as namespace_init:
            namespace_init.seek(0, 0)
            content = namespace_init.read()
            if import_line in content:
                namespace_init.close()
            else:
                namespace_init.seek(0, 2)
                if len(content) > 0:
                    namespace_init.write("\n")
                namespace_init.write(import_line)
                namespace_init.close()
    else:
        with open(namespace_init_location, "w") as namespace_init:
            namespace_init.write(import_line)
            namespace_init.close()


def run_post_install(manifest: Manifest, site_packages: str):
    org_package = get_org_and_package_dirs(manifest)
    post_install_script = manifest.post_install
    if not post_install_script:
        return

    module_name = manifest.module_name
    relative_path = os.path.join(
        site_packages,
        "guardrails",
        "hub",
        *org_package,
        module_name,
        post_install_script,
    )

    if os.path.isfile(relative_path):
        try:
            logger.debug("running post install script...")
            command = [sys.executable, relative_path]
            subprocess.check_output(command)
        except subprocess.CalledProcessError as exc:
            logger.error(
                (
                    f"Failed to run post install script for {manifest.id}\n"
                    f"Exit code: {exc.returncode}\n"
                    f"stdout: {exc.output}"
                )
            )
            sys.exit(1)
        except Exception as e:
            logger.error(
                f"An unexpected exception occurred while running the post install script for {manifest.id}!",  # noqa
                e,
            )
            sys.exit(1)


def get_install_url(manifest: Manifest) -> str:
    repo = manifest.repository
    repo_url = repo.url
    branch = repo.branch

    git_url = repo_url
    if not repo_url.startswith("git+"):
        git_url = f"git+{repo_url}"

    if branch is not None:
        git_url = f"{git_url}@{branch}"

    return git_url


def install_hub_module(
    module_manifest: Manifest, site_packages: str, quiet: bool = False
):
    install_url = get_install_url(module_manifest)
    install_directory = get_hub_directory(module_manifest, site_packages)

    pip_flags = [f"--target={install_directory}", "--no-deps"]
    if quiet:
        pip_flags.append("-q")

    # Install validator module in namespaced directory under guardrails.hub
    download_output = pip_process("install", install_url, pip_flags, quiet=quiet)
    if not quiet:
        logger.info(download_output)

    # Install validator module's dependencies in normal site-packages directory
    inspect_output = pip_process(
        "inspect",
        flags=[f"--path={install_directory}"],
        format=json_format,
        quiet=quiet,
        no_color=True,
    )

    # throw if inspect_output is a string. Mostly for pyright
    if isinstance(inspect_output, str):
        logger.error("Failed to inspect the installed package!")
        sys.exit(1)

    dependencies = (
        Stack(*inspect_output.get("installed", []))
        .at(0, {})
        .get("metadata", {})  # type: ignore
        .get("requires_dist", [])  # type: ignore
    )
    requirements = list(filter(lambda dep: "extra" not in dep, dependencies))
    for req in requirements:
        if "git+" in req:
            install_spec = req.replace(" ", "")
            dep_install_output = pip_process("install", install_spec, quiet=quiet)
            if not quiet:
                logger.info(dep_install_output)
        else:
            req_info = Stack(*req.split(" "))
            name = req_info.at(0, "").strip()  # type: ignore
            versions = req_info.at(1, "").strip("()")  # type: ignore
            if name:
                install_spec = name if not versions else f"{name}{versions}"
                dep_install_output = pip_process("install", install_spec, quiet=quiet)
                if not quiet:
                    logger.info(dep_install_output)
=======
>>>>>>> c213a8b3


@hub_command.command()
def install(
    package_uri: str = typer.Argument(
        help="URI to the package to install.\
Example: hub://guardrails/regex_match."
    ),
    local_models: Optional[bool] = typer.Option(
        None,
        "--install-local-models/--no-install-local-models",
        help="Install local models",
    ),
    quiet: bool = typer.Option(
        False,
        "-q",
        "--quiet",
        help="Run the command in quiet mode to reduce output verbosity.",
    ),
):
    try:
        from guardrails.hub.install import install

        def confirm():
            return typer.confirm(
                "This validator has a Guardrails AI inference endpoint available. "
                "Would you still like to install the"
                " local models for local inference?",
            )

        install(
            package_uri,
            install_local_models=local_models,
            quiet=quiet,
            install_local_models_confirm=confirm,
        )
    except Exception as e:
        logger.error(str(e))
        sys.exit(1)<|MERGE_RESOLUTION|>--- conflicted
+++ resolved
@@ -5,176 +5,6 @@
 
 from guardrails.cli.hub.hub import hub_command
 from guardrails.cli.logger import logger
-<<<<<<< HEAD
-from guardrails_hub_types import Manifest
-
-
-def removesuffix(string: str, suffix: str) -> str:
-    if sys.version_info.minor >= 9:
-        return string.removesuffix(suffix)  # type: ignore
-    else:
-        if string.endswith(suffix):
-            return string[: -len(suffix)]
-        return string
-
-
-string_format: Literal["string"] = "string"
-json_format: Literal["json"] = "json"
-
-
-# NOTE: I don't like this but don't see another way without
-#  shimming the init file with all hub validators
-def add_to_hub_inits(manifest: Manifest, site_packages: str):
-    org_package = get_org_and_package_dirs(manifest)
-    exports: List[str] = manifest.exports or []
-    sorted_exports = sorted(exports, reverse=True)
-    module_name = manifest.module_name
-    relative_path = ".".join([*org_package, module_name])
-    import_line = (
-        f"from guardrails.hub.{relative_path} import {', '.join(sorted_exports)}"
-    )
-
-    hub_init_location = os.path.join(site_packages, "guardrails", "hub", "__init__.py")
-    with open(hub_init_location, "a+") as hub_init:
-        hub_init.seek(0, 0)
-        content = hub_init.read()
-        if import_line in content:
-            hub_init.close()
-        else:
-            hub_init.seek(0, 2)
-            if len(content) > 0:
-                hub_init.write("\n")
-            hub_init.write(import_line)
-            hub_init.close()
-
-    namespace = org_package[0]
-    namespace_init_location = os.path.join(
-        site_packages, "guardrails", "hub", namespace, "__init__.py"
-    )
-    if os.path.isfile(namespace_init_location):
-        with open(namespace_init_location, "a+") as namespace_init:
-            namespace_init.seek(0, 0)
-            content = namespace_init.read()
-            if import_line in content:
-                namespace_init.close()
-            else:
-                namespace_init.seek(0, 2)
-                if len(content) > 0:
-                    namespace_init.write("\n")
-                namespace_init.write(import_line)
-                namespace_init.close()
-    else:
-        with open(namespace_init_location, "w") as namespace_init:
-            namespace_init.write(import_line)
-            namespace_init.close()
-
-
-def run_post_install(manifest: Manifest, site_packages: str):
-    org_package = get_org_and_package_dirs(manifest)
-    post_install_script = manifest.post_install
-    if not post_install_script:
-        return
-
-    module_name = manifest.module_name
-    relative_path = os.path.join(
-        site_packages,
-        "guardrails",
-        "hub",
-        *org_package,
-        module_name,
-        post_install_script,
-    )
-
-    if os.path.isfile(relative_path):
-        try:
-            logger.debug("running post install script...")
-            command = [sys.executable, relative_path]
-            subprocess.check_output(command)
-        except subprocess.CalledProcessError as exc:
-            logger.error(
-                (
-                    f"Failed to run post install script for {manifest.id}\n"
-                    f"Exit code: {exc.returncode}\n"
-                    f"stdout: {exc.output}"
-                )
-            )
-            sys.exit(1)
-        except Exception as e:
-            logger.error(
-                f"An unexpected exception occurred while running the post install script for {manifest.id}!",  # noqa
-                e,
-            )
-            sys.exit(1)
-
-
-def get_install_url(manifest: Manifest) -> str:
-    repo = manifest.repository
-    repo_url = repo.url
-    branch = repo.branch
-
-    git_url = repo_url
-    if not repo_url.startswith("git+"):
-        git_url = f"git+{repo_url}"
-
-    if branch is not None:
-        git_url = f"{git_url}@{branch}"
-
-    return git_url
-
-
-def install_hub_module(
-    module_manifest: Manifest, site_packages: str, quiet: bool = False
-):
-    install_url = get_install_url(module_manifest)
-    install_directory = get_hub_directory(module_manifest, site_packages)
-
-    pip_flags = [f"--target={install_directory}", "--no-deps"]
-    if quiet:
-        pip_flags.append("-q")
-
-    # Install validator module in namespaced directory under guardrails.hub
-    download_output = pip_process("install", install_url, pip_flags, quiet=quiet)
-    if not quiet:
-        logger.info(download_output)
-
-    # Install validator module's dependencies in normal site-packages directory
-    inspect_output = pip_process(
-        "inspect",
-        flags=[f"--path={install_directory}"],
-        format=json_format,
-        quiet=quiet,
-        no_color=True,
-    )
-
-    # throw if inspect_output is a string. Mostly for pyright
-    if isinstance(inspect_output, str):
-        logger.error("Failed to inspect the installed package!")
-        sys.exit(1)
-
-    dependencies = (
-        Stack(*inspect_output.get("installed", []))
-        .at(0, {})
-        .get("metadata", {})  # type: ignore
-        .get("requires_dist", [])  # type: ignore
-    )
-    requirements = list(filter(lambda dep: "extra" not in dep, dependencies))
-    for req in requirements:
-        if "git+" in req:
-            install_spec = req.replace(" ", "")
-            dep_install_output = pip_process("install", install_spec, quiet=quiet)
-            if not quiet:
-                logger.info(dep_install_output)
-        else:
-            req_info = Stack(*req.split(" "))
-            name = req_info.at(0, "").strip()  # type: ignore
-            versions = req_info.at(1, "").strip("()")  # type: ignore
-            if name:
-                install_spec = name if not versions else f"{name}{versions}"
-                dep_install_output = pip_process("install", install_spec, quiet=quiet)
-                if not quiet:
-                    logger.info(dep_install_output)
-=======
->>>>>>> c213a8b3
 
 
 @hub_command.command()
