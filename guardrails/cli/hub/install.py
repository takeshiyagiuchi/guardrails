import os
import subprocess
import sys
from typing import List, Literal, Optional

import typer
<<<<<<< HEAD
from guardrails_hub_types import Manifest
from pydash.strings import snake_case

from guardrails.classes.generic import Stack
from guardrails.cli.hub.hub import hub_command
from guardrails.cli.logger import LEVELS, logger
from guardrails.cli.server.hub_client import get_validator_manifest
=======

from guardrails.classes.generic import Stack
from guardrails.cli.hub.hub import hub_command
>>>>>>> d6a1a297

from guardrails.cli.hub.utils import (
    get_hub_directory,
    get_org_and_package_dirs,
    pip_process,
)
from guardrails.cli.logger import logger
from guardrails.cli.server.module_manifest import ModuleManifest


def removesuffix(string: str, suffix: str) -> str:
    if sys.version_info.minor >= 9:
        return string.removesuffix(suffix)  # type: ignore
    else:
        if string.endswith(suffix):
            return string[: -len(suffix)]
        return string


string_format: Literal["string"] = "string"
json_format: Literal["json"] = "json"


<<<<<<< HEAD
def pip_process(
    action: str,
    package: str = "",
    flags: List[str] = [],
    format: Union[Literal["string"], Literal["json"]] = string_format,
) -> Union[str, dict]:
    try:
        logger.debug(f"running pip {action} {' '.join(flags)} {package}")
        command = [sys.executable, "-m", "pip", action]
        command.extend(flags)
        if package:
            command.append(package)
        output = subprocess.check_output(command)
        logger.debug(f"decoding output from pip {action} {package}")
        if format == json_format:
            parsed = BytesHeaderParser().parsebytes(output)
            try:
                return json.loads(str(parsed))
            except Exception:
                logger.debug(
                    f"json parse exception in decoding output from pip {action} {package}. Falling back to accumulating the byte stream",  # noqa
                )
            accumulator = {}
            for key, value in parsed.items():
                accumulator[key] = value
            return accumulator
        return str(output.decode())
    except subprocess.CalledProcessError as exc:
        logger.error(
            (
                f"Failed to {action} {package}\n"
                f"Exit code: {exc.returncode}\n"
                f"stdout: {exc.output}"
            )
        )
        sys.exit(1)
    except Exception as e:
        logger.error(
            f"An unexpected exception occurred while try to {action} {package}!",
            e,
        )
        sys.exit(1)


def get_site_packages_location():
    output = pip_process("show", "pip", format=json_format)
    pip_location = output["Location"]  # type: ignore
    return pip_location


def get_org_and_package_dirs(manifest: Manifest) -> List[str]:
    org_name = manifest.namespace
    package_name = manifest.package_name
    org = snake_case(org_name if len(org_name) > 1 else "")
    package = snake_case(package_name if len(package_name) > 1 else package_name)
    return list(filter(None, [org, package]))


def get_hub_directory(manifest: Manifest, site_packages: str) -> str:
    org_package = get_org_and_package_dirs(manifest)
    return os.path.join(site_packages, "guardrails", "hub", *org_package)


=======
>>>>>>> d6a1a297
# NOTE: I don't like this but don't see another way without
#  shimming the init file with all hub validators
def add_to_hub_inits(manifest: Manifest, site_packages: str):
    org_package = get_org_and_package_dirs(manifest)
    exports: List[str] = manifest.exports or []
    sorted_exports = sorted(exports, reverse=True)
    module_name = manifest.module_name
    relative_path = ".".join([*org_package, module_name])
    import_line = (
        f"from guardrails.hub.{relative_path} import {', '.join(sorted_exports)}"
    )

    hub_init_location = os.path.join(site_packages, "guardrails", "hub", "__init__.py")
    with open(hub_init_location, "a+") as hub_init:
        hub_init.seek(0, 0)
        content = hub_init.read()
        if import_line in content:
            hub_init.close()
        else:
            hub_init.seek(0, 2)
            if len(content) > 0:
                hub_init.write("\n")
            hub_init.write(import_line)
            hub_init.close()

    namespace = org_package[0]
    namespace_init_location = os.path.join(
        site_packages, "guardrails", "hub", namespace, "__init__.py"
    )
    if os.path.isfile(namespace_init_location):
        with open(namespace_init_location, "a+") as namespace_init:
            namespace_init.seek(0, 0)
            content = namespace_init.read()
            if import_line in content:
                namespace_init.close()
            else:
                namespace_init.seek(0, 2)
                if len(content) > 0:
                    namespace_init.write("\n")
                namespace_init.write(import_line)
                namespace_init.close()
    else:
        with open(namespace_init_location, "w") as namespace_init:
            namespace_init.write(import_line)
            namespace_init.close()


def run_post_install(manifest: Manifest, site_packages: str):
    org_package = get_org_and_package_dirs(manifest)
    post_install_script = manifest.post_install
    if not post_install_script:
        return

    module_name = manifest.module_name
    relative_path = os.path.join(
        site_packages,
        "guardrails",
        "hub",
        *org_package,
        module_name,
        post_install_script,
    )

    if os.path.isfile(relative_path):
        try:
            logger.debug("running post install script...")
            command = [sys.executable, relative_path]
            subprocess.check_output(command)
        except subprocess.CalledProcessError as exc:
            logger.error(
                (
                    f"Failed to run post install script for {manifest.id}\n"
                    f"Exit code: {exc.returncode}\n"
                    f"stdout: {exc.output}"
                )
            )
            sys.exit(1)
        except Exception as e:
            logger.error(
                f"An unexpected exception occurred while running the post install script for {manifest.id}!",  # noqa
                e,
            )
            sys.exit(1)


def get_install_url(manifest: Manifest) -> str:
    repo = manifest.repository
    repo_url = repo.url
    branch = repo.branch

    git_url = repo_url
    if not repo_url.startswith("git+"):
        git_url = f"git+{repo_url}"

    if branch is not None:
        git_url = f"{git_url}@{branch}"

    return git_url


<<<<<<< HEAD
def install_hub_module(module_manifest: Manifest, site_packages: str):
=======
def install_hub_module(
    module_manifest: ModuleManifest, site_packages: str, quiet: bool = False
):
>>>>>>> d6a1a297
    install_url = get_install_url(module_manifest)
    install_directory = get_hub_directory(module_manifest, site_packages)

    pip_flags = [f"--target={install_directory}", "--no-deps"]
    if quiet:
        pip_flags.append("-q")

    # Install validator module in namespaced directory under guardrails.hub
    download_output = pip_process("install", install_url, pip_flags, quiet=quiet)
    if not quiet:
        logger.info(download_output)

    # Install validator module's dependencies in normal site-packages directory
    inspect_output = pip_process(
        "inspect",
        flags=[f"--path={install_directory}"],
        format=json_format,
        quiet=quiet,
        no_color=True,
    )

    # throw if inspect_output is a string. Mostly for pyright
    if isinstance(inspect_output, str):
        logger.error("Failed to inspect the installed package!")
        sys.exit(1)

    dependencies = (
        Stack(*inspect_output.get("installed", []))
        .at(0, {})
        .get("metadata", {})  # type: ignore
        .get("requires_dist", [])  # type: ignore
    )
    requirements = list(filter(lambda dep: "extra" not in dep, dependencies))
    for req in requirements:
        if "git+" in req:
            install_spec = req.replace(" ", "")
            dep_install_output = pip_process("install", install_spec, quiet=quiet)
            if not quiet:
                logger.info(dep_install_output)
        else:
            req_info = Stack(*req.split(" "))
            name = req_info.at(0, "").strip()  # type: ignore
            versions = req_info.at(1, "").strip("()")  # type: ignore
            if name:
                install_spec = name if not versions else f"{name}{versions}"
                dep_install_output = pip_process("install", install_spec, quiet=quiet)
                if not quiet:
                    logger.info(dep_install_output)


@hub_command.command()
def install(
    package_uri: str = typer.Argument(
        help="URI to the package to install.\
Example: hub://guardrails/regex_match."
    ),
    local_models: Optional[bool] = typer.Option(
        None,
        "--install-local-models/--no-install-local-models",
        help="Install local models",
    ),
    quiet: bool = typer.Option(
        False,
        "-q",
        "--quiet",
        help="Run the command in quiet mode to reduce output verbosity.",
    ),
):
    try:
        from guardrails.hub.install import install

        def confirm():
            return typer.confirm(
                "This validator has a Guardrails AI inference endpoint available. "
                "Would you still like to install the"
                " local models for local inference?",
            )

        install(
            package_uri,
            install_local_models=local_models,
            quiet=quiet,
            install_local_models_confirm=confirm,
        )
    except Exception as e:
        logger.error(str(e))
        sys.exit(1)<|MERGE_RESOLUTION|>--- conflicted
+++ resolved
@@ -4,19 +4,9 @@
 from typing import List, Literal, Optional
 
 import typer
-<<<<<<< HEAD
-from guardrails_hub_types import Manifest
-from pydash.strings import snake_case
 
 from guardrails.classes.generic import Stack
 from guardrails.cli.hub.hub import hub_command
-from guardrails.cli.logger import LEVELS, logger
-from guardrails.cli.server.hub_client import get_validator_manifest
-=======
-
-from guardrails.classes.generic import Stack
-from guardrails.cli.hub.hub import hub_command
->>>>>>> d6a1a297
 
 from guardrails.cli.hub.utils import (
     get_hub_directory,
@@ -24,7 +14,7 @@
     pip_process,
 )
 from guardrails.cli.logger import logger
-from guardrails.cli.server.module_manifest import ModuleManifest
+from guardrails_hub_types import Manifest
 
 
 def removesuffix(string: str, suffix: str) -> str:
@@ -40,72 +30,6 @@
 json_format: Literal["json"] = "json"
 
 
-<<<<<<< HEAD
-def pip_process(
-    action: str,
-    package: str = "",
-    flags: List[str] = [],
-    format: Union[Literal["string"], Literal["json"]] = string_format,
-) -> Union[str, dict]:
-    try:
-        logger.debug(f"running pip {action} {' '.join(flags)} {package}")
-        command = [sys.executable, "-m", "pip", action]
-        command.extend(flags)
-        if package:
-            command.append(package)
-        output = subprocess.check_output(command)
-        logger.debug(f"decoding output from pip {action} {package}")
-        if format == json_format:
-            parsed = BytesHeaderParser().parsebytes(output)
-            try:
-                return json.loads(str(parsed))
-            except Exception:
-                logger.debug(
-                    f"json parse exception in decoding output from pip {action} {package}. Falling back to accumulating the byte stream",  # noqa
-                )
-            accumulator = {}
-            for key, value in parsed.items():
-                accumulator[key] = value
-            return accumulator
-        return str(output.decode())
-    except subprocess.CalledProcessError as exc:
-        logger.error(
-            (
-                f"Failed to {action} {package}\n"
-                f"Exit code: {exc.returncode}\n"
-                f"stdout: {exc.output}"
-            )
-        )
-        sys.exit(1)
-    except Exception as e:
-        logger.error(
-            f"An unexpected exception occurred while try to {action} {package}!",
-            e,
-        )
-        sys.exit(1)
-
-
-def get_site_packages_location():
-    output = pip_process("show", "pip", format=json_format)
-    pip_location = output["Location"]  # type: ignore
-    return pip_location
-
-
-def get_org_and_package_dirs(manifest: Manifest) -> List[str]:
-    org_name = manifest.namespace
-    package_name = manifest.package_name
-    org = snake_case(org_name if len(org_name) > 1 else "")
-    package = snake_case(package_name if len(package_name) > 1 else package_name)
-    return list(filter(None, [org, package]))
-
-
-def get_hub_directory(manifest: Manifest, site_packages: str) -> str:
-    org_package = get_org_and_package_dirs(manifest)
-    return os.path.join(site_packages, "guardrails", "hub", *org_package)
-
-
-=======
->>>>>>> d6a1a297
 # NOTE: I don't like this but don't see another way without
 #  shimming the init file with all hub validators
 def add_to_hub_inits(manifest: Manifest, site_packages: str):
@@ -206,13 +130,9 @@
     return git_url
 
 
-<<<<<<< HEAD
-def install_hub_module(module_manifest: Manifest, site_packages: str):
-=======
 def install_hub_module(
-    module_manifest: ModuleManifest, site_packages: str, quiet: bool = False
+    module_manifest: Manifest, site_packages: str, quiet: bool = False
 ):
->>>>>>> d6a1a297
     install_url = get_install_url(module_manifest)
     install_directory = get_hub_directory(module_manifest, site_packages)
 
