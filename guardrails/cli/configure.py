--- conflicted
+++ resolved
@@ -78,13 +78,9 @@
         help="Clear the existing token from the configuration file.",
     ),
 ):
-<<<<<<< HEAD
+    version_warnings_if_applicable(console)
     if settings.rc.exists():
         trace_if_enabled("configure")
-=======
-    version_warnings_if_applicable(console)
-    trace_if_enabled("configure")
->>>>>>> eb212bad
     existing_token = _get_default_token()
     last4 = existing_token[-4:] if existing_token else ""
 
