import os
import sys
import time
from typing import List, Optional, Union

import typer
import json
from rich.console import Console
from rich.syntax import Syntax

from guardrails.cli.guardrails import guardrails as gr_cli
from guardrails.cli.hub.install import (  # JC: I don't like this import. Move fns?
    install_hub_module,
    add_to_hub_inits,
    run_post_install,
)
from guardrails.cli.hub.utils import get_site_packages_location
from guardrails.cli.server.hub_client import get_validator_manifest
from guardrails.cli.hub.template import is_valid_template, get_template

console = Console()


@gr_cli.command(name="create")
def create_command(
    validators: Optional[str] = typer.Option(
        default="",
        help="A comma-separated list of validator hub URIs.",
    ),
    name: Optional[str] = typer.Option(
        default=None, help="The name of the guard to define in the file."
    ),
    filepath: str = typer.Option(
        default="config.py",
        help="The path to which the configuration file should be saved.",
    ),
    template: Optional[str] = typer.Option(
        default=None,
        help="Then name of the template to base the configuration file on."
        " For example chatbot or summarizer.",
    ),
    dry_run: bool = typer.Option(
        default=False,
        is_flag=True,
        help="Print out the validators to be installed without making any changes.",
    ),
):
    filepath = check_filename(filepath)
<<<<<<< HEAD

    if not validators and template is not None and is_valid_template(template):
        template = get_template(template)
        validators = {}
        for guard in template["guards"]:
            print("=== guard ===")
            print(guard)
            for validator in guard["validators"]:
                print("=== validator ===")
                print(validator)
                validators[f"hub://{validator['id']}"] = True
        validators = ",".join(validators.keys())
        print("=== validators ===")
        print(validators)
        installed_validators = split_and_install_validators(validators, dry_run)
        new_config_file = generate_template_config(template, installed_validators)
    else:
        installed_validators = split_and_install_validators(validators, dry_run)
        new_config_file = generate_config_file(installed_validators, name)

=======
    installed_validators = split_and_install_validators(validators, dry_run)

    if name is None:
        name = "Guard"
        if len(installed_validators) > 0:
            name = installed_validators[0] + "Guard"

        console.print(f"No name provided for guard. Defaulting to {name}")

    new_config_file = generate_config_file(installed_validators, name)
>>>>>>> 5f5a7980
    if dry_run:
        console.print(f"Not actually saving output to [bold]{filepath}[/bold]")
        console.print("The following would have been written:\n")
        formatted = Syntax(new_config_file, "python")
        console.print(formatted)
        console.print("\n")
    else:
        with open(filepath, "wt") as fout:
            fout.write(new_config_file)
        console.print(f"Saved configuration to {filepath}")
    console.print(
        f"Replace TODOs in {filepath} and run with `guardrails start"
        f" --config {filepath}`"
    )


def generate_template_config(template: dict, installed_validators) -> str:
    print("=== installed validators ====")
    print(installed_validators)
    # Read the template file
    script_dir = os.path.dirname(__file__)
    config_template_path = os.path.join(
        script_dir, "hub", "template_config.py.template"
    )

    with open(config_template_path, "r") as file:
        template_content = file.read()
    guard_instantiations = []

    for i, guard in enumerate(template["guards"]):
        guard_instantiations.append(f"guard{i} = Guard.from_dict(guards[{i}])")
    guard_instantiations = "\n".join(guard_instantiations)
    # Interpolate variables
    output_content = template_content.format(
        GUARDS=json.dumps(template["guards"], indent=4),
        VALIDATOR_IMPORTS=", ".join(installed_validators),
        GUARD_INSTANTIATIONS=guard_instantiations,
    )
    print("=== generated config from template ====")
    print(output_content)
    return output_content


def check_filename(filename: Union[str, os.PathLike]) -> str:
    """If a filename is specified and already exists, will prompt the user to
    confirm overwriting.

    Aborts if the user declines.
    """
    if os.path.exists(filename):
        # Alert the user and get confirmation of overwrite.
        overwrite = typer.confirm(
            f"The configuration file {filename} already exists. Overwrite?"
        )
        if not overwrite:
            console.print("Aborting")
            typer.Abort()
            sys.exit(0)  # Force exit if we fall through.
    return filename  # type: ignore


def split_and_install_validators(validators: str, dry_run: bool = False):
    """Given a comma-separated list of validators, check the hub to make sure
    all of them exist, install them, and return a list of 'imports'.

    If validators is empty, returns an empty list.
    """
    if not validators:
        return []

    stripped_validators = list()
    manifests = list()
    site_packages = get_site_packages_location()

    # Split by comma, strip start and end spaces, then make sure there's a hub prefix.
    # If all that passes, download the manifest file so we know where to install.
    # hub://blah -> blah, then download the manifest.
    console.print("Checking validators...")
    with console.status("Checking validator manifests") as status:
        for v in validators.split(","):
            v = v.strip()
            status.update(f"Prefetching {v}")
            if not v.startswith("hub://"):
                console.print(
                    f"WARNING: Validator {v} does not appear to be a valid URI."
                )
                sys.exit(-1)
            stripped_validator = v.lstrip("hub://")
            stripped_validators.append(stripped_validator)
            manifests.append(get_validator_manifest(stripped_validator))
    console.print("Success!")

    # We should make sure they exist.
    console.print("Installing...")
    with console.status("Installing validators") as status:
        for manifest, validator in zip(manifests, stripped_validators):
            status.update(f"Installing {validator}")
            if not dry_run:
                install_hub_module(manifest, site_packages, quiet=True)
                run_post_install(manifest, site_packages)
                add_to_hub_inits(manifest, site_packages)
            else:
                console.print(f"Fake installing {validator}")
                time.sleep(1)
    console.print("Success!")

    # Pull the hub information from each of the installed validators and return it.
    return [manifest.exports[0] for manifest in manifests]


def generate_config_file(validators: List[str], name: Optional[str] = None) -> str:
    console.print("Generating config file...")
    config_lines = [
        "from guardrails import Guard",
    ]

    # Import one or more validators.
    if len(validators) == 1:
        config_lines.append(f"from guardrails.hub import {validators[0]}")
    elif len(validators) > 1:
        multiline_import = ",\n\t".join(validators)
        config_lines.append(f"from guardrails.hub import (\n\t{multiline_import}\n)")

    # Initialize our guard.
    config_lines.append("guard = Guard()")
    if name is not None:
        config_lines.append(f"guard.name = {name.__repr__()}")

    # Warn the user that they need to update their config file.
    config_lines.append(
        'print("GUARD PARAMETERS UNFILLED! UPDATE THIS FILE!")'
        "  # TODO: Remove this when parameters are filled."
    )

    # Append validators:
    if len(validators) == 1:
        config_lines.append(f"guard.use({validators[0]}())  # TODO: Add parameters.")
    elif len(validators) > 1:
        multi_use = "".join(
            [
                "\t" + validator + "(),  # TODO: Add parameters.\n"
                for validator in validators
            ]
        )
        config_lines.append(f"guard.use_many(\n{multi_use})")

    return "\n".join(config_lines)<|MERGE_RESOLUTION|>--- conflicted
+++ resolved
@@ -46,7 +46,6 @@
     ),
 ):
     filepath = check_filename(filepath)
-<<<<<<< HEAD
 
     if not validators and template is not None and is_valid_template(template):
         template = get_template(template)
@@ -67,9 +66,6 @@
         installed_validators = split_and_install_validators(validators, dry_run)
         new_config_file = generate_config_file(installed_validators, name)
 
-=======
-    installed_validators = split_and_install_validators(validators, dry_run)
-
     if name is None:
         name = "Guard"
         if len(installed_validators) > 0:
@@ -77,8 +73,6 @@
 
         console.print(f"No name provided for guard. Defaulting to {name}")
 
-    new_config_file = generate_config_file(installed_validators, name)
->>>>>>> 5f5a7980
     if dry_run:
         console.print(f"Not actually saving output to [bold]{filepath}[/bold]")
         console.print("The following would have been written:\n")
