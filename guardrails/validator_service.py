--- conflicted
+++ resolved
@@ -8,27 +8,15 @@
 from guardrails.actions.filter import Filter, apply_filters
 from guardrails.actions.refrain import Refrain, apply_refrain
 from guardrails.classes.history import Iteration
-<<<<<<< HEAD
 from guardrails.classes.output_type import OutputTypes
 from guardrails.classes.validation.validation_result import (
-=======
-from guardrails.datatypes import FieldValidation
-from guardrails.errors import ValidationError
-from guardrails.utils.exception_utils import UserFacingException
-from guardrails.utils.hub_telemetry_utils import HubTelemetry
-from guardrails.utils.logs_utils import ValidatorLogs
-from guardrails.utils.reask_utils import FieldReAsk, ReAsk
-from guardrails.utils.safe_get import safe_get
-from guardrails.utils.telemetry_utils import trace_validator
-from guardrails.validator_base import (
->>>>>>> 3265a1ce
     FailResult,
     PassResult,
     ValidationResult,
 )
 from guardrails.errors import ValidationError
-from guardrails.logger import logger
 from guardrails.types import ValidatorMap, OnFailAction
+from guardrails.utils.exception_utils import UserFacingException
 from guardrails.utils.hub_telemetry_utils import HubTelemetry
 from guardrails.classes.validation.validator_logs import ValidatorLogs
 from guardrails.actions.reask import FieldReAsk, ReAsk
@@ -128,26 +116,17 @@
         iteration: Iteration,
         validator: Validator,
         value: Any,
-<<<<<<< HEAD
-        metadata: Dict,
         absolute_property_path: str,
-=======
-        property_path: str,
->>>>>>> 3265a1ce
     ) -> ValidatorLogs:
         validator_class_name = validator.__class__.__name__
         validator_logs = ValidatorLogs(
             validator_name=validator_class_name,
             value_before_validation=value,
             registered_name=validator.rail_alias,
-<<<<<<< HEAD
             property_path=absolute_property_path,
-=======
-            property_path=property_path,
             # If we ever re-use validator instances across multiple properties,
             #   this will have to change.
             instance_id=id(validator),
->>>>>>> 3265a1ce
         )
         iteration.outputs.validator_logs.append(validator_logs)
 
@@ -194,7 +173,7 @@
         validator: Validator,
         value: Any,
         metadata: Dict,
-        property_path: str,
+        absolute_property_path: str,
         stream: Optional[bool] = False,
         **kwargs,
     ) -> ValidatorLogs:
@@ -249,24 +228,22 @@
         validator_map: ValidatorMap,
         value: Any,
         metadata: Dict[str, Any],
-<<<<<<< HEAD
         absolute_property_path: str,
         reference_property_path: str,
-=======
-        property_path: str,
         stream: Optional[bool] = False,
         **kwargs,
->>>>>>> 3265a1ce
     ) -> Tuple[Any, Dict[str, Any]]:
         # Validate the field
         validators = validator_map.get(reference_property_path, [])
         for validator in validators:
             validator_logs = self.run_validator(
-<<<<<<< HEAD
-                iteration, validator, value, metadata, absolute_property_path
-=======
-                iteration, validator, value, metadata, property_path, stream, **kwargs
->>>>>>> 3265a1ce
+                iteration,
+                validator,
+                value,
+                metadata,
+                absolute_property_path,
+                stream,
+                **kwargs,
             )
             result = validator_logs.validation_result
             result = cast(ValidationResult, result)
@@ -370,22 +347,25 @@
         self,
         value: Any,
         metadata: dict,
-        validator_setup: FieldValidation,
-        iteration: Iteration,
-        path: str = "$",
+        validator_map: ValidatorMap,
+        iteration: Iteration,
+        absolute_path: str = "$",
+        reference_path: str = "$",
         **kwargs,
     ) -> Tuple[Any, dict]:
-        property_path = (
-            f"{path}.{validator_setup.key}"
-            if key_not_empty(validator_setup.key)
-            else path
-        )
         # I assume validate stream doesn't need validate_dependents
         # because right now we're only handling StringSchema
 
         # Validate the field
         value, metadata = self.run_validators(
-            iteration, validator_setup, value, metadata, property_path, True, **kwargs
+            iteration,
+            validator_map,
+            value,
+            metadata,
+            absolute_path,
+            reference_path,
+            True,
+            **kwargs,
         )
 
         return value, metadata
@@ -403,9 +383,6 @@
 
 
 class AsyncValidatorService(ValidatorServiceBase, MultiprocMixin):
-<<<<<<< HEAD
-    def group_validators(self, validators: List[Validator]):
-=======
     async def run_validator_async(
         self,
         validator: Validator,
@@ -432,12 +409,12 @@
         validator: Validator,
         value: Any,
         metadata: Dict,
-        property_path: str,
+        absolute_property_path: str,
         stream: Optional[bool] = False,
         **kwargs,
     ) -> ValidatorLogs:
         validator_logs = self.before_run_validator(
-            iteration, validator, value, property_path
+            iteration, validator, value, absolute_property_path
         )
 
         result = await self.run_validator_async(
@@ -446,8 +423,7 @@
 
         return self.after_run_validator(validator, validator_logs, result)
 
-    def group_validators(self, validators):
->>>>>>> 3265a1ce
+    def group_validators(self, validators: List[Validator]):
         groups = itertools.groupby(
             validators, key=lambda v: (v.on_fail_descriptor, v.override_value_on_pass)
         )
@@ -471,13 +447,9 @@
         validator_map: ValidatorMap,
         value: Any,
         metadata: Dict,
-<<<<<<< HEAD
         absolute_property_path: str,
         reference_property_path: str,
-=======
-        property_path: str,
-        stream: Optional[bool] = False,
->>>>>>> 3265a1ce
+        stream: Optional[bool] = False,
     ):
         loop = asyncio.get_running_loop()
         validators = validator_map.get(reference_property_path, [])
@@ -495,28 +467,19 @@
                             validator,
                             value,
                             metadata,
-<<<<<<< HEAD
                             absolute_property_path,
-=======
-                            property_path,
                             stream,
->>>>>>> 3265a1ce
                         )
                     )
                 else:
                     # run the validators in the current process
-<<<<<<< HEAD
-                    result = self.run_validator(
-                        iteration, validator, value, metadata, absolute_property_path
-=======
                     result = await self.run_validator(
                         iteration,
                         validator,
                         value,
                         metadata,
-                        property_path,
+                        absolute_property_path,
                         stream=stream,
->>>>>>> 3265a1ce
                     )
                     validators_logs.append(result)
 
@@ -625,13 +588,9 @@
         metadata: dict,
         validator_map: ValidatorMap,
         iteration: Iteration,
-<<<<<<< HEAD
         absolute_path: str = "$",
         reference_path: str = "$",
-=======
-        path: str = "$",
-        stream: Optional[bool] = False,
->>>>>>> 3265a1ce
+        stream: Optional[bool] = False,
     ) -> Tuple[Any, dict]:
         child_ref_path = reference_path.replace(".*", "")
         # Validate children first
@@ -642,11 +601,13 @@
 
         # Then validate the parent value
         value, metadata = await self.run_validators(
-<<<<<<< HEAD
-            iteration, validator_map, value, metadata, absolute_path, reference_path
-=======
-            iteration, validator_setup, value, metadata, property_path, stream=stream
->>>>>>> 3265a1ce
+            iteration,
+            validator_map,
+            value,
+            metadata,
+            absolute_path,
+            reference_path,
+            stream=stream,
         )
 
         return value, metadata
@@ -680,18 +641,15 @@
     validator_map: ValidatorMap,
     iteration: Iteration,
     disable_tracer: Optional[bool] = True,
-<<<<<<< HEAD
     path: Optional[str] = None,
-=======
     stream: Optional[bool] = False,
     **kwargs,
->>>>>>> 3265a1ce
 ):
     process_count = int(os.environ.get("GUARDRAILS_PROCESS_COUNT", 10))
     if stream:
         sequential_validator_service = SequentialValidatorService(disable_tracer)
         return sequential_validator_service.validate_stream(
-            value, metadata, validator_setup, iteration, **kwargs
+            value, metadata, validator_map, iteration, path, path, **kwargs
         )
     try:
         loop = asyncio.get_event_loop()
@@ -716,12 +674,12 @@
     validator_map: ValidatorMap,
     iteration: Iteration,
     disable_tracer: Optional[bool] = True,
-<<<<<<< HEAD
     path: Optional[str] = None,
-):
+    stream: Optional[bool] = False,
+) -> Tuple[Any, dict]:
     validator_service = AsyncValidatorService(disable_tracer)
     return await validator_service.async_validate(
-        value, metadata, validator_map, iteration, path, path
+        value, metadata, validator_map, iteration, path, path, stream
     )
 
 
@@ -740,12 +698,4 @@
         validation_logs=iteration.validator_logs, attempt_number=attempt_number
     )
 
-    return validated_response
-=======
-    stream: Optional[bool] = False,
-) -> Tuple[Any, dict]:
-    validator_service = AsyncValidatorService(disable_tracer)
-    return await validator_service.async_validate(
-        value, metadata, validator_setup, iteration, "$", stream
-    )
->>>>>>> 3265a1ce
+    return validated_response