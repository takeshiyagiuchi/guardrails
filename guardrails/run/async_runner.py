--- conflicted
+++ resolved
@@ -149,13 +149,8 @@
 
         return call_log
 
-<<<<<<< HEAD
     # TODO: Refactor this to use inheritance and overrides
     @async_trace(name="step")
-=======
-    # TODO: Do we want to revert this name to step?
-    @async_trace(name="async_step")
->>>>>>> 3265a1ce
     async def async_step(
         self,
         index: int,
