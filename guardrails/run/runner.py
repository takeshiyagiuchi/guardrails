--- conflicted
+++ resolved
@@ -581,8 +581,8 @@
         iteration: Iteration,
         attempt_number: int,
         parsed_output: Any,
-<<<<<<< HEAD
         output_schema: Dict[str, Any],
+        stream: Optional[bool] = False,
         **kwargs,
     ):
         """Validate the output."""
@@ -593,6 +593,9 @@
         skeleton_reask = schema_validation(parsed_output, output_schema, **kwargs)
         if skeleton_reask:
             return skeleton_reask
+
+        if self.output_type != OutputTypes.STRING:
+            stream = None
 
         validated_output, metadata = validator_service.validate(
             value=parsed_output,
@@ -601,37 +604,13 @@
             iteration=iteration,
             disable_tracer=self._disable_tracer,
             path="$",
+            stream=stream,
+            **kwargs,
         )
         self.metadata.update(metadata)
         validated_output = validator_service.post_process_validation(
             validated_output, attempt_number, iteration, self.output_type
         )
-=======
-        output_schema: Schema,
-        stream: Optional[bool] = False,
-        **kwargs,
-    ):
-        """Validate the output."""
-        if isinstance(output_schema, StringSchema):
-            validated_output = output_schema.validate(
-                iteration,
-                parsed_output,
-                self.metadata,
-                index,
-                self._disable_tracer,
-                stream,
-                **kwargs,
-            )
-        else:
-            validated_output = output_schema.validate(
-                iteration,
-                parsed_output,
-                self.metadata,
-                attempt_number=index,
-                disable_tracer=self._disable_tracer,
-                **kwargs,
-            )
->>>>>>> 3265a1ce
 
         return validated_output
 
