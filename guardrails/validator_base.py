--- conflicted
+++ resolved
@@ -408,11 +408,7 @@
     error_message: str
     fix_value: Optional[Any] = None
     # segments that caused validation to fail
-<<<<<<< HEAD
-    error_spans: Optional[List[ErrorSpan]] = []
-=======
     error_spans: Optional[List[ErrorSpan]] = None
->>>>>>> b52b8cbc
 
 
 class OnFailAction(str, Enum):
@@ -502,19 +498,6 @@
 
     def validate_stream(
         self, chunk: Any, metadata: Dict[str, Any], **kwargs
-<<<<<<< HEAD
-    ) -> ValidationResult:
-        """Validates a chunk emitted by an LLM.
-        If the LLM chunk is smaller than the validator's chunking strategy,
-        it will be accumulated until it reaches the desired size. In the meantime,
-        the validator will return None.
-
-        If the LLM chunk is larger than the validator's chunking strategy,
-        it will split it into validator-sized chunks and validate each one,
-        returning an array of validation results.
-
-        Otherwise, the validator will validate the chunk and return the result.
-=======
     ) -> Optional[ValidationResult]:
         """Validates a chunk emitted by an LLM. If the LLM chunk is smaller
         than the validator's chunking strategy, it will be accumulated until it
@@ -527,7 +510,6 @@
 
         Otherwise, the validator will validate the chunk and return the
         result.
->>>>>>> b52b8cbc
         """
         # combine accumulated chunks and new [:-1]chunk
         self.accumulated_chunks.append(chunk)
