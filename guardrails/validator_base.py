--- conflicted
+++ resolved
@@ -527,11 +527,8 @@
         # exclude last chunk, because it may not be a complete chunk
         validation_result = self.validate(chunk_to_validate, metadata)
         # include the chunk that we've validated in the metadata
-<<<<<<< HEAD
         # TODO: Can I count on the validator to do this?
         validation_result.validated_chunk = chunk_to_validate
-=======
->>>>>>> 628e4903
         return validation_result
 
     def to_prompt(self, with_keywords: bool = True) -> str:
