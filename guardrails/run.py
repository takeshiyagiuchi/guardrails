import copy
from typing import Any, Dict, List, Optional, Sequence, Tuple, Type, Union

from eliot import add_destinations, start_action
from pydantic import BaseModel

from guardrails.classes.history import Call, Inputs, Iteration, Outputs
from guardrails.datatypes import verify_metadata_requirements
from guardrails.llm_providers import AsyncPromptCallableBase, PromptCallableBase
from guardrails.logger import logger, set_scope
from guardrails.prompt import Instructions, Prompt
from guardrails.schema import Schema, StringSchema
from guardrails.utils.exception_utils import UserFacingException
from guardrails.utils.llm_response import LLMResponse
from guardrails.utils.reask_utils import NonParseableReAsk, ReAsk, reasks_to_dict
from guardrails.validator_base import ValidatorError

add_destinations(logger.debug)


class Runner:
    """Runner class that calls an LLM API with a prompt, and performs input and
    output validation.

    This class will repeatedly call the API until the
    reask budget is exhausted, or the output is valid.

    Args:
        prompt: The prompt to use.
        api: The LLM API to call, which should return a string.
        input_schema: The input schema to use for validation.
        output_schema: The output schema to use for validation.
        num_reasks: The maximum number of times to reask the LLM in case of
            validation failure, defaults to 0.
        output: The output to use instead of calling the API, used in cases
            where the output is already known.
    """

    def __init__(
        self,
        output_schema: Schema,
        num_reasks: int,
        prompt: Optional[Union[str, Prompt]] = None,
        instructions: Optional[Union[str, Instructions]] = None,
        msg_history: Optional[List[Dict]] = None,
        api: Optional[PromptCallableBase] = None,
        prompt_schema: Optional[StringSchema] = None,
        instructions_schema: Optional[StringSchema] = None,
        msg_history_schema: Optional[StringSchema] = None,
        metadata: Optional[Dict[str, Any]] = None,
        output: Optional[str] = None,
        base_model: Optional[Type[BaseModel]] = None,
        full_schema_reask: bool = False,
    ):
        if prompt:
            assert api, "Must provide an API if a prompt is provided."
            assert not output, "Cannot provide both a prompt and output."

        if isinstance(prompt, str):
            self.prompt = Prompt(prompt, output_schema=output_schema.transpile())
        else:
            self.prompt = prompt

        if isinstance(instructions, str):
            self.instructions = Instructions(
                instructions, output_schema=output_schema.transpile()
            )
        else:
            self.instructions = instructions

        if msg_history:
            msg_history = copy.deepcopy(msg_history)
            msg_history_copy = []
            for msg in msg_history:
                msg["content"] = Prompt(
                    msg["content"], output_schema=output_schema.transpile()
                )
                msg_history_copy.append(msg)
            self.msg_history = msg_history_copy
        else:
            self.msg_history = None

        self.api = api
        self.prompt_schema = prompt_schema
        self.instructions_schema = instructions_schema
        self.msg_history_schema = msg_history_schema
        self.output_schema = output_schema
        self.num_reasks = num_reasks
        self.metadata = metadata or {}
        self.output = output
        self.base_model = base_model
        self.full_schema_reask = full_schema_reask

    def __call__(
        self, call_log: Call, prompt_params: Optional[Dict] = None
    ) -> Tuple[Call, Optional[str]]:
        """Execute the runner by repeatedly calling step until the reask budget
        is exhausted.

        Args:
            prompt_params: Parameters to pass to the prompt in order to
                generate the prompt string.

        Returns:
            The Call log for this run.
        """
        error_message = None
        try:
            if prompt_params is None:
                prompt_params = {}

            # check if validator requirements are fulfilled
            missing_keys = verify_metadata_requirements(
                self.metadata, self.output_schema.root_datatype
            )
            if missing_keys:
                raise ValueError(
                    f"Missing required metadata keys: {', '.join(missing_keys)}"
                )

            # Figure out if we need to include instructions in the prompt.
            include_instructions = not (
                self.instructions is None and self.msg_history is None
            )

            with start_action(
                action_type="run",
                instructions=self.instructions,
                prompt=self.prompt,
                api=self.api,
                prompt_schema=self.prompt_schema,
                instructions_schema=self.instructions_schema,
                msg_history_schema=self.msg_history_schema,
                output_schema=self.output_schema,
                num_reasks=self.num_reasks,
                metadata=self.metadata,
            ):
                (
                    instructions,
                    prompt,
                    msg_history,
                    prompt_schema,
                    instructions_schema,
                    msg_history_schema,
                    output_schema,
                ) = (
                    self.instructions,
                    self.prompt,
                    self.msg_history,
                    self.prompt_schema,
                    self.instructions_schema,
                    self.msg_history_schema,
                    self.output_schema,
                )
                for index in range(self.num_reasks + 1):
                    # Run a single step.
                    iteration = self.step(
                        index=index,
                        api=self.api,
                        instructions=instructions,
                        prompt=prompt,
                        msg_history=msg_history,
                        prompt_params=prompt_params,
                        prompt_schema=prompt_schema,
                        instructions_schema=instructions_schema,
                        msg_history_schema=msg_history_schema,
                        output_schema=output_schema,
                        output=self.output if index == 0 else None,
                        call_log=call_log,
                    )

                    # Loop again?
                    if not self.do_loop(index, iteration.reasks):
                        break

                    # Get new prompt and output schema.
                    (
                        prompt,
                        instructions,
                        output_schema,
                        msg_history,
                    ) = self.prepare_to_loop(
                        iteration.reasks,
                        call_log.validation_output,
                        output_schema,
                        prompt_params=prompt_params,
                        include_instructions=include_instructions,
                    )
        except UserFacingException as e:
            raise e.original_exception
        except Exception as e:
            error_message = str(e)
        return call_log, error_message

    def step(
        self,
        index: int,
        api: Optional[PromptCallableBase],
        instructions: Optional[Instructions],
        prompt: Optional[Prompt],
        msg_history: Optional[List[Dict]],
        prompt_params: Dict,
        prompt_schema: Optional[StringSchema],
        instructions_schema: Optional[StringSchema],
        msg_history_schema: Optional[StringSchema],
        output_schema: Schema,
        call_log: Call,
        output: Optional[str] = None,
    ) -> Iteration:
        """Run a full step."""
        inputs = Inputs(
            llm_api=api,
            llm_output=output,
            instructions=instructions,
            prompt=prompt,
            msg_history=msg_history,
            prompt_params=prompt_params,
            num_reasks=self.num_reasks,
            metadata=self.metadata,
            full_schema_reask=self.full_schema_reask,
        )
        outputs = Outputs()
        iteration = Iteration(inputs=inputs, outputs=outputs)
        set_scope(str(id(iteration)))
        call_log.iterations.push(iteration)

        try:
            with start_action(
                action_type="step",
                index=index,
                instructions=instructions,
                prompt=prompt,
                prompt_params=prompt_params,
                prompt_schema=prompt_schema,
                instructions_schema=instructions_schema,
                msg_history_schema=msg_history_schema,
                output_schema=output_schema,
            ):
                # Prepare: run pre-processing, and input validation.
                if output:
                    instructions = None
                    prompt = None
                    msg_history = None
                else:
                    instructions, prompt, msg_history = self.prepare(
                        call_log,
                        index,
                        instructions,
                        prompt,
                        msg_history,
                        prompt_params,
                        api,
                        prompt_schema,
                        instructions_schema,
                        msg_history_schema,
                        output_schema,
                    )

                iteration.inputs.instructions = instructions
                iteration.inputs.prompt = prompt
                iteration.inputs.msg_history = msg_history

                # Call: run the API.
                llm_response = self.call(
                    index, instructions, prompt, msg_history, api, output
                )

                iteration.outputs.llm_response_info = llm_response
                raw_output = llm_response.output

                # Parse: parse the output.
                parsed_output, parsing_error = self.parse(
                    index, raw_output, output_schema
                )
                if parsing_error:
                    iteration.outputs.exception = parsing_error
                    iteration.outputs.error = str(parsing_error)

                iteration.outputs.parsed_output = parsed_output

                # Validate: run output validation.
                if parsing_error and isinstance(parsed_output, NonParseableReAsk):
                    reasks, _ = self.introspect(index, parsed_output, output_schema)
                else:
                    # Validate: run output validation.
                    validated_output = self.validate(
                        iteration, index, parsed_output, output_schema
                    )
                    iteration.outputs.validation_output = validated_output

                    # Introspect: inspect validated output for reasks.
                    reasks, valid_output = self.introspect(
                        index, validated_output, output_schema
                    )
                    iteration.outputs.validated_output = valid_output

                iteration.outputs.reasks = reasks

        except Exception as e:
            error_message = str(e)
            iteration.outputs.error = error_message
            iteration.outputs.exception = e
            raise e
        return iteration

    def validate_msg_history(
        self,
        call_log: Call,
        msg_history: List[Dict],
        msg_history_schema: StringSchema,
    ):
        msg_str = msg_history_string(msg_history)
        inputs = Inputs(
            llm_output=msg_str,
        )
        iteration = Iteration(inputs=inputs)
        call_log.iterations.insert(0, iteration)
        validated_msg_history = msg_history_schema.validate(
            iteration, msg_str, self.metadata
        )
        iteration.outputs.validation_output = validated_msg_history
        if isinstance(validated_msg_history, ReAsk):
            raise ValidatorError(
                f"Message history validation failed: " f"{validated_msg_history}"
            )
        if validated_msg_history != msg_str:
            raise ValidatorError("Message history validation failed")

    def prepare_msg_history(
        self,
        call_log: Call,
        msg_history: List[Dict],
        prompt_params: Dict,
        msg_history_schema: Optional[StringSchema],
    ):
        msg_history = copy.deepcopy(msg_history)
        # Format any variables in the message history with the prompt params.
        for msg in msg_history:
            msg["content"] = msg["content"].format(**prompt_params)

        # validate msg_history
        if msg_history_schema is not None:
            self.validate_msg_history(call_log, msg_history, msg_history_schema)

        return msg_history

    def validate_prompt(
        self,
        call_log: Call,
        prompt_schema: StringSchema,
        prompt: Prompt,
    ):
        inputs = Inputs(
            llm_output=prompt.source,
        )
        iteration = Iteration(inputs=inputs)
        call_log.iterations.insert(0, iteration)
        validated_prompt = prompt_schema.validate(
            iteration, prompt.source, self.metadata
        )
        iteration.outputs.validation_output = validated_prompt
        if validated_prompt is None:
            raise ValidatorError("Prompt validation failed")
        if isinstance(validated_prompt, ReAsk):
            raise ValidatorError(f"Prompt validation failed: {validated_prompt}")
        return Prompt(validated_prompt)

    def validate_instructions(
        self,
        call_log: Call,
        instructions_schema: StringSchema,
        instructions: Instructions,
    ):
        inputs = Inputs(
            llm_output=instructions.source,
        )
        iteration = Iteration(inputs=inputs)
        call_log.iterations.insert(0, iteration)
        validated_instructions = instructions_schema.validate(
            iteration, instructions.source, self.metadata
        )
        iteration.outputs.validation_output = validated_instructions
        if validated_instructions is None:
            raise ValidatorError("Instructions validation failed")
        if isinstance(validated_instructions, ReAsk):
            raise ValidatorError(
                f"Instructions validation failed: {validated_instructions}"
            )
        return Instructions(validated_instructions)

    def prepare_prompt(
        self,
        call_log: Call,
        instructions: Optional[Instructions],
        prompt: Prompt,
        prompt_params: Dict,
        api: Union[PromptCallableBase, AsyncPromptCallableBase],
        prompt_schema: Optional[StringSchema],
        instructions_schema: Optional[StringSchema],
        output_schema: Schema,
    ):
        if isinstance(prompt, str):
            prompt = Prompt(prompt)

        prompt = prompt.format(**prompt_params)

        # TODO(shreya): should there be any difference
        #  to parsing params for prompt?
        if instructions is not None and isinstance(instructions, Instructions):
            instructions = instructions.format(**prompt_params)

        instructions, prompt = output_schema.preprocess_prompt(
            api, instructions, prompt
        )

        # validate prompt
        if prompt_schema is not None and prompt is not None:
            prompt = self.validate_prompt(call_log, prompt_schema, prompt)

        # validate instructions
        if instructions_schema is not None and instructions is not None:
            instructions = self.validate_instructions(
                call_log, instructions_schema, instructions
            )

        return instructions, prompt

    def prepare(
        self,
        call_log: Call,
        index: int,
        instructions: Optional[Instructions],
        prompt: Optional[Prompt],
        msg_history: Optional[List[Dict]],
        prompt_params: Dict,
        api: Optional[Union[PromptCallableBase, AsyncPromptCallableBase]],
        prompt_schema: Optional[StringSchema],
        instructions_schema: Optional[StringSchema],
        msg_history_schema: Optional[StringSchema],
        output_schema: Schema,
    ) -> Tuple[Optional[Instructions], Optional[Prompt], Optional[List[Dict]]]:
        """Prepare by running pre-processing and input validation.

        Returns:
            The instructions, prompt, and message history.
        """
        with start_action(action_type="prepare", index=index) as action:
            if api is None:
                raise UserFacingException(ValueError("API must be provided."))

            if prompt_params is None:
                prompt_params = {}

            if msg_history:
                if prompt_schema is not None or instructions_schema is not None:
                    raise UserFacingException(
                        ValueError(
                            "Prompt and instructions validation are "
                            "not supported when using message history."
                        )
                    )
                prompt, instructions = None, None
                msg_history = self.prepare_msg_history(
                    call_log, msg_history, prompt_params, msg_history_schema
                )
            elif prompt is not None:
                if msg_history_schema is not None:
                    raise UserFacingException(
                        ValueError(
                            "Message history validation is "
                            "not supported when using prompt/instructions."
                        )
                    )
                msg_history = None
                instructions, prompt = self.prepare_prompt(
                    call_log,
                    instructions,
                    prompt,
                    prompt_params,
                    api,
                    prompt_schema,
                    instructions_schema,
                    output_schema,
                )
            else:
<<<<<<< HEAD
                raise UserFacingException(
                    ValueError("Prompt or message history must be provided.")
                )
=======
                raise ValueError("'prompt' or 'msg_history' must be provided.")
>>>>>>> 43f974c6

            action.log(
                message_type="info",
                instructions=instructions,
                prompt=prompt,
                prompt_params=prompt_params,
                validated_prompt_params=prompt_params,
            )

        return instructions, prompt, msg_history

    def call(
        self,
        index: int,
        instructions: Optional[Instructions],
        prompt: Optional[Prompt],
        msg_history: Optional[List[Dict[str, str]]],
        api: Optional[PromptCallableBase],
        output: Optional[str] = None,
    ) -> LLMResponse:
        """Run a step.

        1. Query the LLM API,
        2. Convert the response string to a dict,
        3. Log the output
        """

        with start_action(action_type="call", index=index, prompt=prompt) as action:
            if output is not None:
                llm_response = LLMResponse(
                    output=output,
                )
            elif api is None:
                raise ValueError("API or output must be provided.")
            elif msg_history:
                try:
                    llm_response = api(
                        msg_history=msg_history_source(msg_history),
                        base_model=self.base_model,
                    )
                except Exception:
                    # If the API call fails, try calling again without the base model.
                    llm_response = api(msg_history=msg_history_source(msg_history))
            elif prompt and instructions:
                try:
                    llm_response = api(
                        prompt.source,
                        instructions=instructions.source,
                        base_model=self.base_model,
                    )
                except Exception:
                    llm_response = api(prompt.source, instructions=instructions.source)
            elif prompt:
                try:
                    llm_response = api(prompt.source, base_model=self.base_model)
                except Exception:
                    llm_response = api(prompt.source)
            else:
                raise ValueError("'prompt' or 'msg_history' must be provided.")

            action.log(
                message_type="info",
                output=llm_response,
            )

            return llm_response

    def parse(
        self,
        index: int,
        output: str,
        output_schema: Schema,
    ):
        with start_action(action_type="parse", index=index) as action:
            parsed_output, error = output_schema.parse(output)

            action.log(
                message_type="info",
                parsed_output=parsed_output,
                error=error,
            )

            return parsed_output, error

    def validate(
        self,
        iteration: Iteration,
        index: int,
        parsed_output: Any,
        output_schema: Schema,
    ):
        """Validate the output."""
        with start_action(action_type="validate", index=index) as action:
            validated_output = output_schema.validate(
                iteration, parsed_output, self.metadata
            )

            action.log(
                message_type="info",
                validated_output=reasks_to_dict(validated_output),
            )

            return validated_output

    def introspect(
        self,
        index: int,
        validated_output: Any,
        output_schema: Schema,
    ) -> Tuple[Sequence[ReAsk], Optional[Union[str, Dict]]]:
        """Introspect the validated output."""
        with start_action(action_type="introspect", index=index) as action:
            if validated_output is None:
                return [], None
            reasks, valid_output = output_schema.introspect(validated_output)

            action.log(
                message_type="info",
                reasks=[r.__dict__ for r in reasks],
            )

            return reasks, valid_output

    def do_loop(self, index: int, reasks: Sequence[ReAsk]) -> bool:
        """Determine if we should loop again."""
        if reasks and index < self.num_reasks:
            return True
        return False

    def prepare_to_loop(
        self,
        reasks: Sequence[ReAsk],
        validated_output: Optional[Union[str, Dict, ReAsk]],
        output_schema: Schema,
        prompt_params: Dict,
        include_instructions: bool = False,
    ) -> Tuple[Prompt, Optional[Instructions], Schema, Optional[List[Dict]]]:
        """Prepare to loop again."""
        output_schema, prompt, instructions = output_schema.get_reask_setup(
            reasks=reasks,
            original_response=validated_output,
            use_full_schema=self.full_schema_reask,
            prompt_params=prompt_params,
        )
        if not include_instructions:
            instructions = None
        msg_history = None  # clear msg history for reasking
        return prompt, instructions, output_schema, msg_history


class AsyncRunner(Runner):
    def __init__(
        self,
        output_schema: Schema,
        num_reasks: int,
        prompt: Optional[Union[str, Prompt]] = None,
        instructions: Optional[Union[str, Instructions]] = None,
        msg_history: Optional[List[Dict]] = None,
        api: Optional[AsyncPromptCallableBase] = None,
        prompt_schema: Optional[StringSchema] = None,
        instructions_schema: Optional[StringSchema] = None,
        msg_history_schema: Optional[StringSchema] = None,
        metadata: Optional[Dict[str, Any]] = None,
        output: Optional[str] = None,
        base_model: Optional[Type[BaseModel]] = None,
        full_schema_reask: bool = False,
    ):
        super().__init__(
            output_schema=output_schema,
            num_reasks=num_reasks,
            prompt=prompt,
            instructions=instructions,
            msg_history=msg_history,
            api=api,
            prompt_schema=prompt_schema,
            instructions_schema=instructions_schema,
            msg_history_schema=msg_history_schema,
            metadata=metadata,
            output=output,
            base_model=base_model,
            full_schema_reask=full_schema_reask,
        )
        self.api: Optional[AsyncPromptCallableBase] = api

    async def async_run(
        self, call_log: Call, prompt_params: Optional[Dict] = None
    ) -> Tuple[Call, Optional[str]]:
        """Execute the runner by repeatedly calling step until the reask budget
        is exhausted.

        Args:
            prompt_params: Parameters to pass to the prompt in order to
                generate the prompt string.

        Returns:
            The Call log for this run.
        """
        error_message = None
        try:
            if prompt_params is None:
                prompt_params = {}

            # check if validator requirements are fulfilled
            missing_keys = verify_metadata_requirements(
                self.metadata, self.output_schema.root_datatype
            )

            if missing_keys:
                raise ValueError(
                    f"Missing required metadata keys: {', '.join(missing_keys)}"
                )

            with start_action(
                action_type="run",
                instructions=self.instructions,
                prompt=self.prompt,
                api=self.api,
                prompt_schema=self.prompt_schema,
                instructions_schema=self.instructions_schema,
                msg_history_schema=self.msg_history_schema,
                output_schema=self.output_schema,
                num_reasks=self.num_reasks,
                metadata=self.metadata,
            ):
                (
                    instructions,
                    prompt,
                    msg_history,
                    prompt_schema,
                    instructions_schema,
                    msg_history_schema,
                    output_schema,
                ) = (
                    self.instructions,
                    self.prompt,
                    self.msg_history,
                    self.prompt_schema,
                    self.instructions_schema,
                    self.msg_history_schema,
                    self.output_schema,
                )
                for index in range(self.num_reasks + 1):
                    # Run a single step.
                    iteration = await self.async_step(
                        index=index,
                        api=self.api,
                        instructions=instructions,
                        prompt=prompt,
                        msg_history=msg_history,
                        prompt_params=prompt_params,
                        prompt_schema=prompt_schema,
                        instructions_schema=instructions_schema,
                        msg_history_schema=msg_history_schema,
                        output_schema=output_schema,
                        output=self.output if index == 0 else None,
                        call_log=call_log,
                    )

                    # Loop again?
                    if not self.do_loop(index, iteration.reasks):
                        break

                    # Get new prompt and output schema.
                    (
                        prompt,
                        instructions,
                        output_schema,
                        msg_history,
                    ) = self.prepare_to_loop(
                        iteration.reasks,
                        call_log.validation_output,
                        output_schema,
                        prompt_params=prompt_params,
                    )
        except UserFacingException as e:
            raise e.original_exception
        except Exception as e:
            error_message = str(e)

        return call_log, error_message

    async def async_step(
        self,
        index: int,
        api: Optional[AsyncPromptCallableBase],
        instructions: Optional[Instructions],
        prompt: Optional[Prompt],
        msg_history: Optional[List[Dict]],
        prompt_params: Dict,
        prompt_schema: Optional[StringSchema],
        instructions_schema: Optional[StringSchema],
        msg_history_schema: Optional[StringSchema],
        output_schema: Schema,
        call_log: Call,
        output: Optional[str] = None,
    ) -> Iteration:
        """Run a full step."""
        inputs = Inputs(
            llm_api=api,
            llm_output=output,
            instructions=instructions,
            prompt=prompt,
            msg_history=msg_history,
            prompt_params=prompt_params,
            num_reasks=self.num_reasks,
            metadata=self.metadata,
            full_schema_reask=self.full_schema_reask,
        )
        outputs = Outputs()
        iteration = Iteration(inputs=inputs, outputs=outputs)
        call_log.iterations.push(iteration)

        try:
            with start_action(
                action_type="step",
                index=index,
                instructions=instructions,
                prompt=prompt,
                prompt_params=prompt_params,
                prompt_schema=prompt_schema,
                instructions_schema=instructions_schema,
                msg_history_schema=msg_history_schema,
                output_schema=output_schema,
            ):
                # Prepare: run pre-processing, and input validation.
                if output:
                    instructions = None
                    prompt = None
                    msg_history = None
                else:
                    instructions, prompt, msg_history = await self.async_prepare(
                        call_log,
                        index,
                        instructions,
                        prompt,
                        msg_history,
                        prompt_params,
                        api,
                        prompt_schema,
                        instructions_schema,
                        msg_history_schema,
                        output_schema,
                    )

                iteration.inputs.instructions = instructions
                iteration.inputs.prompt = prompt
                iteration.inputs.msg_history = msg_history

                # Call: run the API.
                llm_response = await self.async_call(
                    index, instructions, prompt, msg_history, api, output
                )

                iteration.outputs.llm_response_info = llm_response
                output = llm_response.output

                # Parse: parse the output.
                parsed_output, parsing_error = self.parse(index, output, output_schema)
                if parsing_error:
                    iteration.outputs.exception = parsing_error
                    iteration.outputs.error = str(parsing_error)

                iteration.outputs.parsed_output = parsed_output

                if parsing_error and isinstance(parsed_output, NonParseableReAsk):
                    reasks, _ = self.introspect(index, parsed_output, output_schema)
                else:
                    # Validate: run output validation.
                    validated_output = await self.async_validate(
                        iteration, index, parsed_output, output_schema
                    )
                    iteration.outputs.validation_output = validated_output

                    # Introspect: inspect validated output for reasks.
                    reasks, valid_output = self.introspect(
                        index, validated_output, output_schema
                    )
                    iteration.outputs.validated_output = valid_output

                iteration.outputs.reasks = reasks

        except Exception as e:
            error_message = str(e)
            iteration.outputs.error = error_message
            iteration.outputs.exception = e
            raise e
        return iteration

    async def async_call(
        self,
        index: int,
        instructions: Optional[Instructions],
        prompt: Optional[Prompt],
        msg_history: Optional[List[Dict]],
        api: Optional[AsyncPromptCallableBase],
        output: Optional[str] = None,
    ) -> LLMResponse:
        """Run a step.

        1. Query the LLM API,
        2. Convert the response string to a dict,
        3. Log the output
        """
        with start_action(action_type="call", index=index, prompt=prompt) as action:
            if output is not None:
                llm_response = LLMResponse(
                    output=output,
                )
            elif api is None:
                raise ValueError("Either API or output must be provided.")
            elif msg_history:
                try:
                    llm_response = await api(
                        msg_history=msg_history_source(msg_history),
                        base_model=self.base_model,
                    )
                except Exception:
                    # If the API call fails, try calling again without the base model.
                    llm_response = await api(
                        msg_history=msg_history_source(msg_history)
                    )
            elif prompt and instructions:
                try:
                    llm_response = await api(
                        prompt.source,
                        instructions=instructions.source,
                        base_model=self.base_model,
                    )
                except Exception:
                    llm_response = await api(
                        prompt.source, instructions=instructions.source
                    )
            elif prompt:
                try:
                    llm_response = await api(prompt.source, base_model=self.base_model)
                except Exception:
                    llm_response = await api(prompt.source)
            else:
                raise ValueError(
                    "'output', 'prompt' or 'msg_history' must be provided."
                )

            action.log(
                message_type="info",
                output=llm_response,
            )

            return llm_response

    async def async_validate(
        self,
        iteration: Iteration,
        index: int,
        parsed_output: Any,
        output_schema: Schema,
    ):
        """Validate the output."""
        with start_action(action_type="validate", index=index) as action:
            validated_output = await output_schema.async_validate(
                iteration, parsed_output, self.metadata
            )

            action.log(
                message_type="info",
                validated_output=reasks_to_dict(validated_output),
            )

            return validated_output

    async def async_prepare(
        self,
        call_log: Call,
        index: int,
        instructions: Optional[Instructions],
        prompt: Optional[Prompt],
        msg_history: Optional[List[Dict]],
        prompt_params: Dict,
        api: Optional[Union[PromptCallableBase, AsyncPromptCallableBase]],
        prompt_schema: Optional[StringSchema],
        instructions_schema: Optional[StringSchema],
        msg_history_schema: Optional[StringSchema],
        output_schema: Schema,
    ) -> Tuple[Optional[Instructions], Optional[Prompt], Optional[List[Dict]]]:
        """Prepare by running pre-processing and input validation.

        Returns:
            The instructions, prompt, and message history.
        """
        with start_action(action_type="prepare", index=index) as action:
            if api is None:
                raise ValueError("API must be provided.")

            if prompt_params is None:
                prompt_params = {}

            if msg_history:
                msg_history = copy.deepcopy(msg_history)
                # Format any variables in the message history with the prompt params.
                for msg in msg_history:
                    msg["content"] = msg["content"].format(**prompt_params)

                prompt, instructions = None, None

                # validate msg_history
                if msg_history_schema is not None:
                    msg_str = msg_history_string(msg_history)
                    inputs = Inputs(
                        llm_output=msg_str,
                    )
                    iteration = Iteration(inputs=inputs)
                    call_log.iterations.insert(0, iteration)
                    validated_msg_history = await msg_history_schema.async_validate(
                        iteration, msg_str, self.metadata
                    )
                    if isinstance(validated_msg_history, ReAsk):
                        raise ValidatorError(
                            f"Message history validation failed: "
                            f"{validated_msg_history}"
                        )
                    if validated_msg_history != msg_str:
                        raise ValidatorError("Message history validation failed")
            elif prompt is not None:
                if isinstance(prompt, str):
                    prompt = Prompt(prompt)

                prompt = prompt.format(**prompt_params)

                # TODO(shreya): should there be any difference
                #  to parsing params for prompt?
                if instructions is not None and isinstance(instructions, Instructions):
                    instructions = instructions.format(**prompt_params)

                instructions, prompt = output_schema.preprocess_prompt(
                    api, instructions, prompt
                )

                # validate prompt
                if prompt_schema is not None and prompt is not None:
                    inputs = Inputs(
                        llm_output=prompt.source,
                    )
                    iteration = Iteration(inputs=inputs)
                    call_log.iterations.insert(0, iteration)
                    validated_prompt = await prompt_schema.async_validate(
                        iteration, prompt.source, self.metadata
                    )
                    iteration.outputs.validation_output = validated_prompt
                    if validated_prompt is None:
                        raise ValidatorError("Prompt validation failed")
                    if isinstance(validated_prompt, ReAsk):
                        raise ValidatorError(
                            f"Prompt validation failed: {validated_prompt}"
                        )
                    prompt = Prompt(validated_prompt)

                # validate instructions
                if instructions_schema is not None and instructions is not None:
                    inputs = Inputs(
                        llm_output=instructions.source,
                    )
                    iteration = Iteration(inputs=inputs)
                    call_log.iterations.insert(0, iteration)
                    validated_instructions = await instructions_schema.async_validate(
                        iteration, instructions.source, self.metadata
                    )
                    iteration.outputs.validation_output = validated_instructions
                    if validated_instructions is None:
                        raise ValidatorError("Instructions validation failed")
                    if isinstance(validated_instructions, ReAsk):
                        raise ValidatorError(
                            f"Instructions validation failed: {validated_instructions}"
                        )
                    instructions = Instructions(validated_instructions)
            else:
                raise ValueError("Prompt or message history must be provided.")

            action.log(
                message_type="info",
                instructions=instructions,
                prompt=prompt,
                prompt_params=prompt_params,
                validated_prompt_params=prompt_params,
            )

        return instructions, prompt, msg_history


def msg_history_source(msg_history) -> List[Dict[str, str]]:
    msg_history_copy = copy.deepcopy(msg_history)
    for msg in msg_history_copy:
        msg["content"] = msg["content"].source
    return msg_history_copy


def msg_history_string(msg_history) -> str:
    msg_history_copy = ""
    for msg in msg_history:
        msg_history_copy += msg["content"].source
    return msg_history_copy<|MERGE_RESOLUTION|>--- conflicted
+++ resolved
@@ -483,13 +483,9 @@
                     output_schema,
                 )
             else:
-<<<<<<< HEAD
                 raise UserFacingException(
-                    ValueError("Prompt or message history must be provided.")
-                )
-=======
-                raise ValueError("'prompt' or 'msg_history' must be provided.")
->>>>>>> 43f974c6
+                    ValueError("'prompt' or 'msg_history' must be provided.")
+                )
 
             action.log(
                 message_type="info",
