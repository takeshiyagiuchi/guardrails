from copy import deepcopy
from datetime import datetime
from typing import Any, Dict, List, Optional

from guardrails.utils.pydantic_utils import ArbitraryModel
from guardrails.utils.reask_utils import FieldReAsk, ReAsk, prune_obj_for_reasking
from guardrails.validators import ValidationResult


class ValidatorLogs(ArbitraryModel):
    """Logs for a single validator."""

    validator_name: str
    registered_name: str
    value_before_validation: Any
    validation_result: Optional[ValidationResult] = None
    value_after_validation: Optional[Any] = None
<<<<<<< HEAD
    start_time: Optional[datetime] = None
    end_time: Optional[datetime] = None
    instance_id: Optional[int] = None
=======
    property_path: str
>>>>>>> bb10b3c3


def update_response_by_path(output: dict, path: List[Any], value: Any) -> None:
    """Update the output by path.

    Args:
        output: The output.
        path: The path to the element to be updated.
        value: The value to be updated.
    """
    for key in path[:-1]:
        output = output[key]
    output[path[-1]] = value


def merge_reask_output(previous_response, reask_response) -> Dict:
    """Merge the reask output into the original output.

    Args:
        prev_logs: validation output object from the previous iteration.
        current_logs: validation output object from the current iteration.

    Returns:
        The merged output.
    """

    if isinstance(previous_response, ReAsk):
        return reask_response

    pruned_reask_json = prune_obj_for_reasking(previous_response)

    # Reask output and reask json have the same structure, except that values
    # of the reask json are ReAsk objects. We want to replace the ReAsk objects
    # with the values from the reask output.
    merged_json = deepcopy(previous_response)

    def update_reasked_elements(pruned_reask_json, reask_response_dict):
        if isinstance(pruned_reask_json, dict):
            for key, value in pruned_reask_json.items():
                if isinstance(value, FieldReAsk):
                    if value.path is None:
                        raise RuntimeError(
                            "FieldReAsk object must have a path attribute."
                        )
                    corrected_value = reask_response_dict.get(key)
                    update_response_by_path(merged_json, value.path, corrected_value)
                else:
                    update_reasked_elements(
                        pruned_reask_json[key], reask_response_dict[key]
                    )
        elif isinstance(pruned_reask_json, list):
            for i, item in enumerate(pruned_reask_json):
                if isinstance(item, FieldReAsk):
                    if item.path is None:
                        raise RuntimeError(
                            "FieldReAsk object must have a path attribute."
                        )
                    corrected_value = reask_response_dict[i]
                    update_response_by_path(merged_json, item.path, corrected_value)
                else:
                    update_reasked_elements(
                        pruned_reask_json[i], reask_response_dict[i]
                    )

    update_reasked_elements(pruned_reask_json, reask_response)

    return merged_json<|MERGE_RESOLUTION|>--- conflicted
+++ resolved
@@ -15,13 +15,10 @@
     value_before_validation: Any
     validation_result: Optional[ValidationResult] = None
     value_after_validation: Optional[Any] = None
-<<<<<<< HEAD
     start_time: Optional[datetime] = None
     end_time: Optional[datetime] = None
     instance_id: Optional[int] = None
-=======
     property_path: str
->>>>>>> bb10b3c3
 
 
 def update_response_by_path(output: dict, path: List[Any], value: Any) -> None:
