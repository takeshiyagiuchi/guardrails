import pytest

import openai  # noqa: F401
from pydantic import BaseModel
<<<<<<< HEAD

from guardrails import Guard, Validator
=======
from guardrails import Guard, Validator, register_validator
from guardrails.classes.validation.validation_result import PassResult
>>>>>>> 6160fea5
from guardrails.utils.validator_utils import verify_metadata_requirements
from guardrails.utils import args, kwargs, on_fail
from guardrails.types import OnFailAction
from tests.integration_tests.test_assets.validators import (
    EndsWith,
    LowerCase,
    OneLine,
    TwoWords,
    UpperCase,
    ValidLength,
)


@register_validator("myrequiringvalidator", data_type="string")
class RequiringValidator(Validator):
    required_metadata_keys = ["required_key"]

    def validate(self, value, metadata):
        return PassResult()


@register_validator("myrequiringvalidator2", data_type="string")
class RequiringValidator2(Validator):
    required_metadata_keys = ["required_key2"]

    def validate(self, value, metadata):
        return PassResult()


@pytest.mark.parametrize(
    "spec,metadata,error_message",
    [
        (
            """
<rail version="0.1">
<output>
    <string name="string_name" validators="myrequiringvalidator" />
</output>
</rail>
        """,
            {"required_key": "a"},
            "Missing required metadata keys: required_key",
        ),
        (
            """
<rail version="0.1">
<output>
    <object name="temp_name">
        <string name="string_name" validators="myrequiringvalidator" />
    </object>
    <list name="list_name">
        <string name="string_name" validators="myrequiringvalidator2" />
    </list>
</output>
</rail>
        """,
            {"required_key": "a", "required_key2": "b"},
            "Missing required metadata keys: required_key, required_key2",
        ),
        (
            """
<rail version="0.1">
<output>
    <object name="temp_name">
    <list name="list_name">
    <choice name="choice_name" discriminator="hi">
    <case name="hello">
        <string name="string_name" />
    </case>
    <case name="hiya">
        <string name="string_name" validators="myrequiringvalidator" />
    </case>
    </choice>
    </list>
    </object>
</output>
</rail>
""",
            {"required_key": "a"},
            "Missing required metadata keys: required_key",
        ),
    ],
)
@pytest.mark.asyncio
async def test_required_metadata(spec, metadata, error_message):
    guard = Guard.from_rail_string(spec)

    missing_keys = verify_metadata_requirements({}, guard._validators)
    assert set(missing_keys) == set(metadata)

    not_missing_keys = verify_metadata_requirements(metadata, guard._validators)
    assert not_missing_keys == []

    # test sync guard
    with pytest.raises(ValueError) as excinfo:
        guard.parse("{}")
    assert str(excinfo.value) == error_message

    response = guard.parse("{}", metadata=metadata, num_reasks=0)
    assert response.error is None


empty_rail_string = """<rail version="0.1">
<output
    type="string"
    description="empty railspec"
/>
</rail>"""


class EmptyModel(BaseModel):
    empty_field: str


# FIXME: Init with json schema
# i_guard_none = Guard(rail)
# i_guard_two = Guard(rail, 2)
r_guard_none = Guard.from_rail("tests/unit_tests/test_assets/empty.rail")
r_guard_two = Guard.from_rail("tests/unit_tests/test_assets/empty.rail", num_reasks=2)
rs_guard_none = Guard.from_rail_string(empty_rail_string)
rs_guard_two = Guard.from_rail_string(empty_rail_string, num_reasks=2)
py_guard_none = Guard.from_pydantic(output_class=EmptyModel)
py_guard_two = Guard.from_pydantic(output_class=EmptyModel, num_reasks=2)
s_guard_none = Guard.from_string(validators=[], string_description="empty railspec")
s_guard_two = Guard.from_string(
    validators=[], description="empty railspec", num_reasks=2
)


class TestConfigure:
    def test_num_reasks(self):
        guard = Guard()
        guard.configure()

        assert guard._num_reasks is None

        guard.configure(num_reasks=2)

        assert guard._num_reasks == 2

    def test_tracer(self, mocker):
        mocker.patch("guardrails.guard.Tracer")
        mock_set_tracer = mocker.patch("guardrails.guard.set_tracer")
        mock_set_tracer_context = mocker.patch("guardrails.guard.set_tracer_context")
        mock_get_tracer_context = mocker.patch("guardrails.guard.get_tracer_context")

        from guardrails.guard import Tracer, Guard

        guard = Guard()
        tracer = Tracer()

        guard.configure()

        assert guard._tracer is None

        guard.configure(tracer=tracer)

        assert guard._tracer == tracer

        assert mock_set_tracer.call_count == 1
        assert mock_set_tracer_context.call_count == 1
        assert mock_get_tracer_context.call_count == 1


def guard_init_from_rail():
    guard = Guard.from_rail("tests/unit_tests/test_assets/simple.rail")
    assert (
        guard.instructions.format().source.strip()
        == "You are a helpful bot, who answers only with valid JSON"
    )
    assert guard.prompt.format().source.strip() == "Extract a string from the text"


def test_use():
    guard: Guard = (
        Guard()
        .use(EndsWith("a"))
        .use(OneLine())
        .use(LowerCase)
        .use(TwoWords, on_fail=OnFailAction.REASK)
        .use(ValidLength, 0, 12, on_fail=OnFailAction.REFRAIN)
    )

    # print(guard.__stringify__())
    assert len(guard._validators) == 5

    assert isinstance(guard._validators[0], EndsWith)
    assert guard._validators[0]._kwargs["end"] == "a"
    assert (
        guard._validators[0].on_fail_descriptor == OnFailAction.FIX
    )  # bc this is the default

    assert isinstance(guard._validators[1], OneLine)
    assert (
        guard._validators[1].on_fail_descriptor == OnFailAction.NOOP
    )  # bc this is the default

    assert isinstance(guard._validators[2], LowerCase)
    assert (
        guard._validators[2].on_fail_descriptor == OnFailAction.NOOP
    )  # bc this is the default

    assert isinstance(guard._validators[3], TwoWords)
    assert guard._validators[3].on_fail_descriptor == OnFailAction.REASK  # bc we set it

    assert isinstance(guard._validators[4], ValidLength)
    assert guard._validators[4]._min == 0
    assert guard._validators[4]._kwargs["min"] == 0
    assert guard._validators[4]._max == 12
    assert guard._validators[4]._kwargs["max"] == 12
    assert (
        guard._validators[4].on_fail_descriptor == OnFailAction.REFRAIN
    )  # bc we set it

    # No longer a constraint
    # # Raises error when trying to `use` a validator on a non-string
    # with pytest.raises(RuntimeError):

    class TestClass(BaseModel):
        another_field: str

    py_guard = Guard.from_pydantic(output_class=TestClass)
    py_guard.use(EndsWith("a"))
    assert py_guard._validator_map.get("$") == [EndsWith("a")]

    # Use a combination of prompt, instructions, msg_history and output validators
    # Should only have the output validators in the guard,
    # everything else is in the schema
    guard: Guard = (
        Guard()
        .use(LowerCase, on="prompt")
        .use(OneLine, on="prompt")
        .use(UpperCase, on="instructions")
        .use(LowerCase, on="msg_history")
        .use(
            EndsWith, end="a", on="output"
        )  # default on="output", still explicitly set
        .use(
            TwoWords, on_fail=OnFailAction.REASK
        )  # default on="output", implicitly set
    )

    # Check schemas for prompt, instructions and msg_history validators
    prompt_validators = guard._validator_map.get("prompt", [])
    assert len(prompt_validators) == 2
    assert prompt_validators[0].__class__.__name__ == "LowerCase"
    assert prompt_validators[1].__class__.__name__ == "OneLine"

    instructions_validators = guard._validator_map.get("instructions", [])
    assert len(instructions_validators) == 1
    assert instructions_validators[0].__class__.__name__ == "UpperCase"

    msg_history_validators = guard._validator_map.get("msg_history", [])
    assert len(msg_history_validators) == 1
    assert msg_history_validators[0].__class__.__name__ == "LowerCase"

    # Check guard for output validators
    assert len(guard._validators) == 6

    assert isinstance(guard._validators[4], EndsWith)
    assert guard._validators[4]._kwargs["end"] == "a"
    assert (
        guard._validators[4].on_fail_descriptor == OnFailAction.FIX
    )  # bc this is the default

    assert isinstance(guard._validators[5], TwoWords)
    assert guard._validators[5].on_fail_descriptor == OnFailAction.REASK  # bc we set it

    # Test with an unrecognized "on" parameter, should warn with a UserWarning
    with pytest.warns(UserWarning):
        guard: Guard = (
            Guard()
            .use(EndsWith("a"), on="response")  # invalid on parameter
            .use(OneLine, on="prompt")  # valid on parameter
        )


def test_use_many_instances():
    guard: Guard = Guard().use_many(
        EndsWith("a"), OneLine(), LowerCase(), TwoWords(on_fail=OnFailAction.REASK)
    )

    # print(guard.__stringify__())
    assert len(guard._validators) == 4

    assert isinstance(guard._validators[0], EndsWith)
    assert guard._validators[0]._end == "a"
    assert guard._validators[0]._kwargs["end"] == "a"
    assert (
        guard._validators[0].on_fail_descriptor == OnFailAction.FIX
    )  # bc this is the default

    assert isinstance(guard._validators[1], OneLine)
    assert (
        guard._validators[1].on_fail_descriptor == OnFailAction.NOOP
    )  # bc this is the default

    assert isinstance(guard._validators[2], LowerCase)
    assert (
        guard._validators[2].on_fail_descriptor == OnFailAction.NOOP
    )  # bc this is the default

    assert isinstance(guard._validators[3], TwoWords)
    assert guard._validators[3].on_fail_descriptor == OnFailAction.REASK  # bc we set it

    # No longer a constraint
    # # Raises error when trying to `use_many` a validator on a non-string
    # with pytest.raises(RuntimeError):

    class TestClass(BaseModel):
        another_field: str

    py_guard = Guard.from_pydantic(output_class=TestClass)
    py_guard.use_many(
        EndsWith("a"),
        OneLine(),
        LowerCase(),
        TwoWords(on_fail=OnFailAction.REASK),
    )

    assert py_guard._validator_map.get("$") == [
        EndsWith("a"),
        OneLine(),
        LowerCase(),
        TwoWords(on_fail=OnFailAction.REASK),
    ]

    # Test with explicitly setting the "on" parameter = "output"
    guard: Guard = Guard().use_many(
        EndsWith("a"),
        OneLine(),
        LowerCase(),
        TwoWords(on_fail=OnFailAction.REASK),
        on="output",
    )

    assert len(guard._validators) == 4  # still 4 output validators, hence 4

    assert isinstance(guard._validators[0], EndsWith)
    assert guard._validators[0]._end == "a"
    assert guard._validators[0]._kwargs["end"] == "a"
    assert (
        guard._validators[0].on_fail_descriptor == OnFailAction.FIX
    )  # bc this is the default

    assert isinstance(guard._validators[1], OneLine)
    assert (
        guard._validators[1].on_fail_descriptor == OnFailAction.NOOP
    )  # bc this is the default

    assert isinstance(guard._validators[2], LowerCase)
    assert (
        guard._validators[2].on_fail_descriptor == OnFailAction.NOOP
    )  # bc this is the default

    assert isinstance(guard._validators[3], TwoWords)
    assert guard._validators[3].on_fail_descriptor == OnFailAction.REASK  # bc we set it

    # Test with explicitly setting the "on" parameter = "prompt"
    guard: Guard = Guard().use_many(
        OneLine(), LowerCase(), TwoWords(on_fail=OnFailAction.REASK), on="prompt"
    )

    prompt_validators = guard._validator_map.get("prompt", [])
    assert len(prompt_validators) == 3
    assert prompt_validators[0].__class__.__name__ == "OneLine"
    assert prompt_validators[1].__class__.__name__ == "LowerCase"
    assert prompt_validators[2].__class__.__name__ == "TwoWords"
    assert len(guard._validators) == 3

    # Test with explicitly setting the "on" parameter = "instructions"
    guard: Guard = Guard().use_many(
        OneLine(), LowerCase(), TwoWords(on_fail=OnFailAction.REASK), on="instructions"
    )

    instructions_validators = guard._validator_map.get("instructions", [])
    assert len(instructions_validators) == 3
    assert instructions_validators[0].__class__.__name__ == "OneLine"
    assert instructions_validators[1].__class__.__name__ == "LowerCase"
    assert instructions_validators[2].__class__.__name__ == "TwoWords"
    assert len(guard._validators) == 3

    # Test with explicitly setting the "on" parameter = "msg_history"
    guard: Guard = Guard().use_many(
        OneLine(), LowerCase(), TwoWords(on_fail=OnFailAction.REASK), on="msg_history"
    )

    msg_history_validators = guard._validator_map.get("msg_history", [])
    assert len(msg_history_validators) == 3
    assert msg_history_validators[0].__class__.__name__ == "OneLine"
    assert msg_history_validators[1].__class__.__name__ == "LowerCase"
    assert msg_history_validators[2].__class__.__name__ == "TwoWords"
    assert len(guard._validators) == 3

    # Test with an unrecognized "on" parameter, should warn with a UserWarning
    with pytest.warns(UserWarning):
        guard: Guard = Guard().use_many(
            EndsWith("a", on_fail=OnFailAction.EXCEPTION), OneLine(), on="response"
        )


def test_use_many_tuple():
    guard: Guard = Guard().use_many(
        OneLine,
        (EndsWith, ["a"], {"on_fail": OnFailAction.EXCEPTION}),
        (LowerCase, kwargs(on_fail=OnFailAction.FIX_REASK, some_other_kwarg="kwarg")),
        (TwoWords, on_fail(OnFailAction.REASK)),
        (ValidLength, args(0, 12), kwargs(on_fail=OnFailAction.REFRAIN)),
    )

    # print(guard.__stringify__())
    assert len(guard._validators) == 5

    assert isinstance(guard._validators[0], OneLine)
    assert (
        guard._validators[0].on_fail_descriptor == OnFailAction.NOOP
    )  # bc this is the default

    assert isinstance(guard._validators[1], EndsWith)
    assert guard._validators[1]._end == "a"
    assert guard._validators[1]._kwargs["end"] == "a"
    assert (
        guard._validators[1].on_fail_descriptor == OnFailAction.EXCEPTION
    )  # bc we set it

    assert isinstance(guard._validators[2], LowerCase)
    assert guard._validators[2]._kwargs["some_other_kwarg"] == "kwarg"
    assert (
        guard._validators[2].on_fail_descriptor == OnFailAction.FIX_REASK
    )  # bc this is the default

    assert isinstance(guard._validators[3], TwoWords)
    assert guard._validators[3].on_fail_descriptor == OnFailAction.REASK  # bc we set it

    assert isinstance(guard._validators[4], ValidLength)
    assert guard._validators[4]._min == 0
    assert guard._validators[4]._kwargs["min"] == 0
    assert guard._validators[4]._max == 12
    assert guard._validators[4]._kwargs["max"] == 12
    assert (
        guard._validators[4].on_fail_descriptor == OnFailAction.REFRAIN
    )  # bc we set it

    # Test with explicitly setting the "on" parameter
    guard: Guard = Guard().use_many(
        (EndsWith, ["a"], {"on_fail": OnFailAction.EXCEPTION}),
        OneLine,
        on="output",
    )

    assert len(guard._validators) == 2  # only 2 output validators, hence 2

    assert isinstance(guard._validators[0], EndsWith)
    assert guard._validators[0]._end == "a"
    assert guard._validators[0]._kwargs["end"] == "a"
    assert (
        guard._validators[0].on_fail_descriptor == OnFailAction.EXCEPTION
    )  # bc we set it

    assert isinstance(guard._validators[1], OneLine)
    assert (
        guard._validators[1].on_fail_descriptor == OnFailAction.NOOP
    )  # bc this is the default

    # Test with an unrecognized "on" parameter, should warn with a UserWarning
    with pytest.warns(UserWarning):
        guard: Guard = Guard().use_many(
            (EndsWith, ["a"], {"on_fail": OnFailAction.EXCEPTION}),
            OneLine,
            on="response",
        )


def test_validate():
    guard: Guard = (
        Guard()
        .use(OneLine)
        .use(
            LowerCase(on_fail=OnFailAction.FIX), on="output"
        )  # default on="output", still explicitly set
        .use(TwoWords)
        .use(ValidLength, 0, 12, on_fail=OnFailAction.REFRAIN)
    )

    llm_output: str = "Oh Canada"  # bc it meets our criteria

    response = guard.validate(llm_output)

    assert response.validation_passed is True
    assert response.validated_output == llm_output.lower()

    llm_output_2 = "Star Spangled Banner"  # to stick with the theme

    response_2 = guard.validate(llm_output_2)

    assert response_2.validation_passed is False
    assert response_2.validated_output is None

    # Test with a combination of prompt, output, instructions and msg_history validators
    # Should still only use the output validators to validate the output
    guard: Guard = (
        Guard()
        .use(OneLine, on="prompt")
        .use(LowerCase, on="instructions")
        .use(UpperCase, on="msg_history")
        .use(LowerCase, on="output", on_fail=OnFailAction.FIX)
        .use(TwoWords, on="output")
        .use(ValidLength, 0, 12, on="output")
    )

    llm_output: str = "Oh Canada"  # bc it meets our criteria

    response = guard.validate(llm_output)

    assert response.validation_passed is True
    assert response.validated_output == llm_output.lower()

    llm_output_2 = "Star Spangled Banner"  # to stick with the theme

    response_2 = guard.validate(llm_output_2)

    assert response_2.validation_passed is False
    assert response_2.validated_output is None


def test_use_and_use_many():
    guard: Guard = (
        Guard()
        .use_many(OneLine(), LowerCase(), on="prompt")
        .use(UpperCase, on="instructions")
        .use(LowerCase, on="msg_history")
        .use_many(
            TwoWords(on_fail=OnFailAction.REASK),
            ValidLength(0, 12, on_fail=OnFailAction.REFRAIN),
            on="output",
        )
    )

    # Check schemas for prompt, instructions and msg_history validators
    prompt_validators = guard._validator_map.get("prompt", [])
    assert len(prompt_validators) == 2
    assert prompt_validators[0].__class__.__name__ == "OneLine"
    assert prompt_validators[1].__class__.__name__ == "LowerCase"

    instructions_validators = guard._validator_map.get("instructions", [])
    assert len(instructions_validators) == 1
    assert instructions_validators[0].__class__.__name__ == "UpperCase"

    msg_history_validators = guard._validator_map.get("msg_history", [])
    assert len(msg_history_validators) == 1
    assert msg_history_validators[0].__class__.__name__ == "LowerCase"

    # Check guard for validators
    assert len(guard._validators) == 6

    assert isinstance(guard._validators[4], TwoWords)
    assert guard._validators[4].on_fail_descriptor == OnFailAction.REASK  # bc we set it

    assert isinstance(guard._validators[5], ValidLength)
    assert guard._validators[5]._min == 0
    assert guard._validators[5]._kwargs["min"] == 0
    assert guard._validators[5]._max == 12
    assert guard._validators[5]._kwargs["max"] == 12
    assert (
        guard._validators[5].on_fail_descriptor == OnFailAction.REFRAIN
    )  # bc we set it

    # Test with an unrecognized "on" parameter, should warn with a UserWarning
    with pytest.warns(UserWarning):
        guard: Guard = (
            Guard()
            .use_many(OneLine(), LowerCase(), on="prompt")
            .use(UpperCase, on="instructions")
            .use(LowerCase, on="msg_history")
            .use_many(
                TwoWords(on_fail=OnFailAction.REASK),
                ValidLength(0, 12, on_fail=OnFailAction.REFRAIN),
                on="response",  # invalid "on" parameter
            )
        )


# def test_call():
#     five_seconds = 5 / 60
#     response = Guard().use_many(
#         ReadingTime(five_seconds, on_fail=OnFailAction.EXCEPTION),
#         OneLine,
#         (EndsWith, ["a"], {"on_fail": OnFailAction.EXCEPTION}),
#         (LowerCase, kwargs(on_fail=OnFailAction.FIX_REASK, some_other_kwarg="kwarg")),
#         (TwoWords, on_fail(OnFailAction.REASK)),
#         (ValidLength, args(0, 12), kwargs(on_fail=OnFailAction.REFRAIN)),
#     )("Oh Canada")

#     assert response.validation_passed is True
#     assert response.validated_output == "oh canada"<|MERGE_RESOLUTION|>--- conflicted
+++ resolved
@@ -1,14 +1,7 @@
 import pytest
-
-import openai  # noqa: F401
 from pydantic import BaseModel
-<<<<<<< HEAD
-
-from guardrails import Guard, Validator
-=======
 from guardrails import Guard, Validator, register_validator
 from guardrails.classes.validation.validation_result import PassResult
->>>>>>> 6160fea5
 from guardrails.utils.validator_utils import verify_metadata_requirements
 from guardrails.utils import args, kwargs, on_fail
 from guardrails.types import OnFailAction
@@ -16,9 +9,11 @@
     EndsWith,
     LowerCase,
     OneLine,
+    PassResult,
     TwoWords,
     UpperCase,
     ValidLength,
+    register_validator,
 )
 
 
@@ -93,13 +88,16 @@
     ],
 )
 @pytest.mark.asyncio
+@pytest.mark.skip(reason="Only for OpenAI v0")  # FIXME: Rewrite for OpenAI v1
 async def test_required_metadata(spec, metadata, error_message):
     guard = Guard.from_rail_string(spec)
 
-    missing_keys = verify_metadata_requirements({}, guard._validators)
+    missing_keys = verify_metadata_requirements({}, guard.output_schema.root_datatype)
     assert set(missing_keys) == set(metadata)
 
-    not_missing_keys = verify_metadata_requirements(metadata, guard._validators)
+    not_missing_keys = verify_metadata_requirements(
+        metadata, guard.output_schema.root_datatype
+    )
     assert not_missing_keys == []
 
     # test sync guard
@@ -108,6 +106,17 @@
     assert str(excinfo.value) == error_message
 
     response = guard.parse("{}", metadata=metadata, num_reasks=0)
+    assert response.error is None
+
+    # test async guard
+    with pytest.raises(ValueError) as excinfo:
+        guard.parse("{}")
+        await guard.parse("{}", llm_api=openai.ChatCompletion.acreate, num_reasks=0)
+    assert str(excinfo.value) == error_message
+
+    response = await guard.parse(
+        "{}", metadata=metadata, llm_api=openai.ChatCompletion.acreate, num_reasks=0
+    )
     assert response.error is None
 
 
