import importlib.util
<<<<<<< HEAD
import os
from typing import Any, Callable, Iterable
=======
from typing import Any, Callable
>>>>>>> ee18b8c0
from unittest.mock import MagicMock

import pytest
from pydantic import BaseModel

from guardrails.llm_providers import (
    ArbitraryCallable,
    AsyncArbitraryCallable,
    LLMResponse,
    PromptCallableException,
    chat_prompt,
    get_llm_ask,
)
from guardrails.utils.openai_utils import OPENAI_VERSION

from .mocks import MockAsyncOpenAILlm, MockOpenAILlm

# Set the mock OpenAI API key
# os.environ["OPENAI_API_KEY"] = "sk-xxxxxxxxxxxxxx"

# def test_openai_callable_retries_on_retryable_errors(mocker):
#     llm = MockCustomLlm()
#     fail_retryable_spy = mocker.spy(llm, "fail_retryable")
#
#     arbitrary_callable = ArbitraryCallable(llm.fail_retryable, prompt="Hello")
#     response = arbitrary_callable()
#
#     assert fail_retryable_spy.call_count == 2
#     assert isinstance(response, LLMResponse) is True
#     assert response.output == "Hello world!"
#     assert response.prompt_token_count is None
#     assert response.response_token_count is None


@pytest.mark.skipif(not OPENAI_VERSION.startswith("0"), reason="OpenAI v0 only")
def test_openai_callable_does_not_retry_on_non_retryable_errors(mocker):
    mock_environ = mocker.patch("os.environ.get")
    mock_environ.return_value = "sk-xxxxxxxxxxxxxx"

    with pytest.raises(Exception) as e:
        llm = MockOpenAILlm()
        fail_non_retryable_spy = mocker.spy(llm, "fail_non_retryable")

        arbitrary_callable = ArbitraryCallable(llm.fail_retryable, prompt="Hello")
        arbitrary_callable()

        assert fail_non_retryable_spy.call_count == 1
        assert isinstance(e, PromptCallableException) is True
        assert (
            str(e)
            == "The callable `fn` passed to `Guard(fn, ...)` failed with the following error: `Non-Retryable Error!`. Make sure that `fn` can be called as a function that takes in a single prompt string and returns a string."  # noqa
        )


def test_openai_callable_does_not_retry_on_success(mocker):
    mock_environ = mocker.patch("os.environ.get")
    mock_environ.return_value = "sk-xxxxxxxxxxxxxx"

    llm = MockOpenAILlm()
    succeed_spy = mocker.spy(llm, "succeed")

    arbitrary_callable = ArbitraryCallable(llm.succeed, prompt="Hello")
    response = arbitrary_callable()

    assert succeed_spy.call_count == 1
    assert isinstance(response, LLMResponse) is True
    assert response.output == "Hello world!"
    assert response.prompt_token_count is None
    assert response.response_token_count is None


# @pytest.mark.asyncio
# async def test_async_openai_callable_retries_on_retryable_errors(mocker):
#     llm = MockAsyncCustomLlm()
#     fail_retryable_spy = mocker.spy(llm, "fail_retryable")
#
#     arbitrary_callable = AsyncArbitraryCallable(llm.fail_retryable, prompt="Hello")
#     response = await arbitrary_callable()
#
#     assert fail_retryable_spy.call_count == 2
#     assert isinstance(response, LLMResponse) is True
#     assert response.output == "Hello world!"
#     assert response.prompt_token_count is None
#     assert response.response_token_count is None


# Passing
@pytest.mark.skipif(not OPENAI_VERSION.startswith("0"), reason="OpenAI v0 only")
@pytest.mark.asyncio
async def test_async_openai_callable_does_not_retry_on_non_retryable_errors(mocker):
    mock_environ = mocker.patch("os.environ.get")
    mock_environ.return_value = "sk-xxxxxxxxxxxxxx"
    with pytest.raises(Exception) as e:
        llm = MockAsyncOpenAILlm()
        fail_non_retryable_spy = mocker.spy(llm, "fail_non_retryable")

        arbitrary_callable = AsyncArbitraryCallable(llm.fail_retryable, prompt="Hello")
        await arbitrary_callable()

        assert fail_non_retryable_spy.call_count == 1
        assert isinstance(e, PromptCallableException) is True
        assert (
            str(e)
            == "The callable `fn` passed to `Guard(fn, ...)` failed with the following error: `Non-Retryable Error!`. Make sure that `fn` can be called as a function that takes in a single prompt string and returns a string."  # noqa
        )


@pytest.mark.asyncio
async def test_async_openai_callable_does_not_retry_on_success(mocker):
    mock_environ = mocker.patch("os.environ.get")
    mock_environ.return_value = "sk-xxxxxxxxxxxxxx"

    llm = MockAsyncOpenAILlm()
    succeed_spy = mocker.spy(llm, "succeed")

    arbitrary_callable = AsyncArbitraryCallable(llm.succeed, prompt="Hello")
    response = await arbitrary_callable()

    assert succeed_spy.call_count == 1
    assert isinstance(response, LLMResponse) is True
    assert response.output == "Hello world!"
    assert response.prompt_token_count is None
    assert response.response_token_count is None


@pytest.fixture(scope="module")
def openai_chat_mock():
    if OPENAI_VERSION.startswith("0"):
        return {
            "choices": [
                {
                    "message": {"content": "Mocked LLM output"},
                }
            ],
            "usage": {
                "prompt_tokens": 10,
                "completion_tokens": 20,
            },
        }
    else:
        from openai.types import CompletionUsage
        from openai.types.chat import ChatCompletion, ChatCompletionMessage
        from openai.types.chat.chat_completion import Choice

        return ChatCompletion(
            id="",
            choices=[
                Choice(
                    finish_reason="stop",
                    index=0,
                    message=ChatCompletionMessage(
                        content="Mocked LLM output",
                        role="assistant",
                    ),
                ),
            ],
            created=0,
            model="",
            object="chat.completion",
            usage=CompletionUsage(
                completion_tokens=20,
                prompt_tokens=10,
                total_tokens=30,
            ),
        )


@pytest.fixture(scope="module")
def openai_chat_stream_mock():
    def gen():
        # Returns a generator object
        for i in range(4, 8):
            yield {
                "choices": [
                    {
                        "index": 0,
                        "delta": {"content": f"{i},"},
                        "finish_reason": None,
                    }
                ]
            }

    return gen()


@pytest.fixture(scope="module")
def openai_mock():
    if OPENAI_VERSION.startswith("0"):
        return {
            "choices": [
                {
                    "text": "Mocked LLM output",
                }
            ],
            "usage": {
                "prompt_tokens": 10,
                "completion_tokens": 20,
            },
        }
    else:
        from openai.types import Completion, CompletionChoice, CompletionUsage

        return Completion(
            id="",
            choices=[
                CompletionChoice(
                    finish_reason="stop",
                    index=0,
                    logprobs=None,
                    text="Mocked LLM output",
                ),
            ],
            created=0,
            model="",
            object="text_completion",
            usage=CompletionUsage(
                completion_tokens=20,
                prompt_tokens=10,
                total_tokens=30,
            ),
        )


@pytest.fixture(scope="module")
def openai_stream_mock():
    def gen():
        # Returns a generator object
        for i in range(4, 8):
            yield {
                "choices": [{"text": f"{i},", "finish_reason": None}],
                "model": "openai-model-name",
            }

    return gen()


def test_openai_callable(mocker, openai_mock):
    mock_environ = mocker.patch("os.environ.get")
    mock_environ.return_value = "sk-xxxxxxxxxxxxxx"

    if OPENAI_VERSION.startswith("0"):
        mocker.patch("openai.Completion.create", return_value=openai_mock)
    else:
        mocker.patch("openai.resources.Completions.create", return_value=openai_mock)

    from guardrails.llm_providers import OpenAICallable

    openai_callable = OpenAICallable()

    response = openai_callable(text="Hello")

    assert isinstance(response, LLMResponse) is True
    assert response.output == "Mocked LLM output"
    assert response.prompt_token_count == 10
    assert response.response_token_count == 20


<<<<<<< HEAD
def test_openai_stream_callable(mocker, openai_stream_mock):
=======
def test_openai_stream_callable(mocker, openai_stream_mock, non_chat_token_count_mock):
    mock_environ = mocker.patch("os.environ.get")
    mock_environ.return_value = "sk-xxxxxxxxxxxxxx"

>>>>>>> ee18b8c0
    if OPENAI_VERSION.startswith("0"):
        mocker.patch("openai.Completion.create", return_value=openai_stream_mock)
    else:
        mocker.patch(
            "openai.resources.Completions.create", return_value=openai_stream_mock
        )

    from guardrails.llm_providers import OpenAICallable

    openai_callable = OpenAICallable()
    response = openai_callable(text="1,2,3,", stream=True)

    assert isinstance(response, LLMResponse) is True
    assert isinstance(response.stream_output, Iterable) is True

    actual_op = None
    i = 4
    for fragment in response.stream_output:
        actual_op = fragment["choices"][0]["text"]
        assert actual_op == f"{i},"
        i += 1


@pytest.mark.asyncio
@pytest.mark.skipif(not OPENAI_VERSION.startswith("0"), reason="OpenAI v0 only")
async def test_async_openai_callable(mocker, openai_mock):
    mock_environ = mocker.patch("os.environ.get")
    mock_environ.return_value = "sk-xxxxxxxxxxxxxx"

    mocker.patch("openai.Completion.acreate", return_value=openai_mock)

    from guardrails.llm_providers import AsyncOpenAICallable

    openai_callable = AsyncOpenAICallable()
    response = await openai_callable(text="Hello")

    assert isinstance(response, LLMResponse) is True
    assert response.output == "Mocked LLM output"
    assert response.prompt_token_count == 10
    assert response.response_token_count == 20


<<<<<<< HEAD
=======
@pytest.mark.asyncio
@pytest.mark.skipif(not OPENAI_VERSION.startswith("0"), reason="OpenAI v0 only")
async def test_async_openai_stream_callable(
    mocker, openai_async_stream_mock, non_chat_token_count_mock
):
    mock_environ = mocker.patch("os.environ.get")
    mock_environ.return_value = "sk-xxxxxxxxxxxxxx"

    mocker.patch("openai.Completion.acreate", return_value=openai_async_stream_mock)
    if OPENAI_VERSION.startswith("0"):
        mocker.patch(
            "guardrails.utils.openai_utils.v0.num_tokens_from_string",
            return_value=non_chat_token_count_mock,
        )
    else:
        mocker.patch(
            "guardrails.utils.openai_utils.v1.num_tokens_from_string",
            return_value=non_chat_token_count_mock,
        )

    from guardrails.llm_providers import AsyncOpenAICallable

    openai_callable = AsyncOpenAICallable()
    response = await openai_callable(text="1,2,3,", stream=True)

    assert isinstance(response, LLMResponse) is True
    assert response.output == "4,5,6,7,"
    assert response.prompt_token_count == 10
    assert response.response_token_count == 10


>>>>>>> ee18b8c0
def test_openai_chat_callable(mocker, openai_chat_mock):
    mock_environ = mocker.patch("os.environ.get")
    mock_environ.return_value = "sk-xxxxxxxxxxxxxx"

    if OPENAI_VERSION.startswith("0"):
        mocker.patch("openai.ChatCompletion.create", return_value=openai_chat_mock)
    else:
        mocker.patch(
            "openai.resources.chat.completions.Completions.create",
            return_value=openai_chat_mock,
        )

    from guardrails.llm_providers import OpenAIChatCallable

    openai_chat_callable = OpenAIChatCallable()
    response = openai_chat_callable(text="Hello")

    assert isinstance(response, LLMResponse) is True
    assert response.output == "Mocked LLM output"
    assert response.prompt_token_count == 10
    assert response.response_token_count == 20


<<<<<<< HEAD
def test_openai_chat_stream_callable(mocker, openai_chat_stream_mock):
=======
def test_openai_chat_stream_callable(
    mocker, openai_chat_stream_mock, chat_token_count_mock, non_chat_token_count_mock
):
    mock_environ = mocker.patch("os.environ.get")
    mock_environ.return_value = "sk-xxxxxxxxxxxxxx"

>>>>>>> ee18b8c0
    if OPENAI_VERSION.startswith("0"):
        mocker.patch(
            "openai.ChatCompletion.create", return_value=openai_chat_stream_mock
        )
    else:
        mocker.patch(
            "openai.resources.chat.completions.Completions.create",
            return_value=openai_chat_stream_mock,
        )
    from guardrails.llm_providers import OpenAIChatCallable

    openai_chat_callable = OpenAIChatCallable()
    response = openai_chat_callable(text="1,2,3,", stream=True)

    assert isinstance(response, LLMResponse) is True
    assert isinstance(response.stream_output, Iterable) is True

    actual_op = None
    i = 4
    for fragment in response.stream_output:
        actual_op = fragment["choices"][0]["delta"]["content"]
        assert actual_op == f"{i},"
        i += 1


@pytest.mark.asyncio
@pytest.mark.skipif(not OPENAI_VERSION.startswith("0"), reason="OpenAI v0 only")
async def test_async_openai_chat_callable(mocker, openai_chat_mock):
    mock_environ = mocker.patch("os.environ.get")
    mock_environ.return_value = "sk-xxxxxxxxxxxxxx"

    mocker.patch("openai.ChatCompletion.acreate", return_value=openai_chat_mock)

    from guardrails.llm_providers import AsyncOpenAIChatCallable

    openai_chat_callable = AsyncOpenAIChatCallable()
    response = await openai_chat_callable(text="Hello")

    assert isinstance(response, LLMResponse) is True
    assert response.output == "Mocked LLM output"
    assert response.prompt_token_count == 10
    assert response.response_token_count == 20


<<<<<<< HEAD
=======
@pytest.mark.asyncio
@pytest.mark.skipif(not OPENAI_VERSION.startswith("0"), reason="OpenAI v0 only")
async def test_async_openai_chat_stream_callable(
    mocker,
    openai_async_chat_stream_mock,
    chat_token_count_mock,
    non_chat_token_count_mock,
):
    mock_environ = mocker.patch("os.environ.get")
    mock_environ.return_value = "sk-xxxxxxxxxxxxxx"

    mocker.patch(
        "openai.ChatCompletion.acreate", return_value=openai_async_chat_stream_mock
    )

    if OPENAI_VERSION.startswith("0"):
        mocker.patch(
            "guardrails.utils.openai_utils.v0.num_tokens_from_messages",
            return_value=chat_token_count_mock,
        )
        mocker.patch(
            "guardrails.utils.openai_utils.v0.num_tokens_from_string",
            return_value=non_chat_token_count_mock,
        )
    else:
        mocker.patch(
            "guardrails.utils.openai_utils.v1.num_tokens_from_messages",
            return_value=chat_token_count_mock,
        )
        mocker.patch(
            "guardrails.utils.openai_utils.v1.num_tokens_from_string",
            return_value=non_chat_token_count_mock,
        )

    from guardrails.llm_providers import AsyncOpenAIChatCallable

    openai_chat_callable = AsyncOpenAIChatCallable()
    response = await openai_chat_callable(text="1,2,3,", stream=True)

    assert isinstance(response, LLMResponse) is True
    assert response.output == "4,5,6,7,"
    assert response.prompt_token_count == 10
    assert response.response_token_count == 10


>>>>>>> ee18b8c0
def test_openai_chat_model_callable(mocker, openai_chat_mock):
    mock_environ = mocker.patch("os.environ.get")
    mock_environ.return_value = "sk-xxxxxxxxxxxxxx"

    if OPENAI_VERSION.startswith("0"):
        mocker.patch("openai.ChatCompletion.create", return_value=openai_chat_mock)
    else:
        mocker.patch(
            "openai.resources.chat.completions.Completions.create",
            return_value=openai_chat_mock,
        )

    from guardrails.llm_providers import OpenAIChatCallable

    class MyModel(BaseModel):
        a: str

    openai_chat_model_callable = OpenAIChatCallable()
    response = openai_chat_model_callable(
        text="Hello",
        base_model=MyModel,
    )

    assert isinstance(response, LLMResponse) is True
    assert response.output == "Mocked LLM output"
    assert response.prompt_token_count == 10
    assert response.response_token_count == 20


@pytest.mark.asyncio
@pytest.mark.skipif(not OPENAI_VERSION.startswith("0"), reason="OpenAI v0 only")
async def test_async_openai_chat_model_callable(mocker, openai_chat_mock):
    mock_environ = mocker.patch("os.environ.get")
    mock_environ.return_value = "sk-xxxxxxxxxxxxxx"

    mocker.patch("openai.ChatCompletion.acreate", return_value=openai_chat_mock)

    from guardrails.llm_providers import AsyncOpenAIChatCallable

    class MyModel(BaseModel):
        a: str

    openai_chat_model_callable = AsyncOpenAIChatCallable()
    response = await openai_chat_model_callable(
        text="Hello",
        base_model=MyModel,
    )

    assert isinstance(response, LLMResponse) is True
    assert response.output == "Mocked LLM output"
    assert response.prompt_token_count == 10
    assert response.response_token_count == 20


@pytest.mark.skipif(
    not importlib.util.find_spec("manifest"),
    reason="manifest-ml is not installed",
)
def test_manifest_callable():
    client = MagicMock()
    client.run.return_value = "Hello world!"

    from guardrails.llm_providers import ManifestCallable

    manifest_callable = ManifestCallable()
    response = manifest_callable(text="Hello", client=client)

    assert isinstance(response, LLMResponse) is True
    assert response.output == "Hello world!"
    assert response.prompt_token_count is None
    assert response.response_token_count is None


@pytest.mark.skipif(
    not importlib.util.find_spec("manifest"),
    reason="manifest-ml is not installed",
)
@pytest.mark.asyncio
async def test_async_manifest_callable():
    client = MagicMock()

    async def return_async():
        return ["Hello world!"]

    client.arun_batch.return_value = return_async()

    from guardrails.llm_providers import AsyncManifestCallable

    manifest_callable = AsyncManifestCallable()
    response = await manifest_callable(text="Hello", client=client)

    assert isinstance(response, LLMResponse) is True
    assert response.output == "Hello world!"
    assert response.prompt_token_count is None
    assert response.response_token_count is None


class ReturnTempCallable(Callable):
    def __call__(*args, **kwargs) -> Any:
        return ""


@pytest.mark.parametrize(
    "llm_api, args, kwargs, expected_temperature",
    [
        (ReturnTempCallable(), [], {"temperature": 0.5}, 0.5),
        (ReturnTempCallable(), [], {}, 0),
    ],
)
def test_get_llm_ask_temperature(llm_api, args, kwargs, expected_temperature):
    result = get_llm_ask(llm_api, *args, **kwargs)
    assert "temperature" in result.init_kwargs
    assert result.init_kwargs["temperature"] == expected_temperature


def test_chat_prompt():
    # raises when neither msg_history or prompt are provided
    with pytest.raises(PromptCallableException):
        chat_prompt(None)<|MERGE_RESOLUTION|>--- conflicted
+++ resolved
@@ -1,10 +1,6 @@
 import importlib.util
-<<<<<<< HEAD
 import os
 from typing import Any, Callable, Iterable
-=======
-from typing import Any, Callable
->>>>>>> ee18b8c0
 from unittest.mock import MagicMock
 
 import pytest
@@ -262,14 +258,10 @@
     assert response.response_token_count == 20
 
 
-<<<<<<< HEAD
 def test_openai_stream_callable(mocker, openai_stream_mock):
-=======
-def test_openai_stream_callable(mocker, openai_stream_mock, non_chat_token_count_mock):
-    mock_environ = mocker.patch("os.environ.get")
-    mock_environ.return_value = "sk-xxxxxxxxxxxxxx"
-
->>>>>>> ee18b8c0
+    mock_environ = mocker.patch("os.environ.get")
+    mock_environ.return_value = "sk-xxxxxxxxxxxxxx"
+    
     if OPENAI_VERSION.startswith("0"):
         mocker.patch("openai.Completion.create", return_value=openai_stream_mock)
     else:
@@ -312,40 +304,6 @@
     assert response.response_token_count == 20
 
 
-<<<<<<< HEAD
-=======
-@pytest.mark.asyncio
-@pytest.mark.skipif(not OPENAI_VERSION.startswith("0"), reason="OpenAI v0 only")
-async def test_async_openai_stream_callable(
-    mocker, openai_async_stream_mock, non_chat_token_count_mock
-):
-    mock_environ = mocker.patch("os.environ.get")
-    mock_environ.return_value = "sk-xxxxxxxxxxxxxx"
-
-    mocker.patch("openai.Completion.acreate", return_value=openai_async_stream_mock)
-    if OPENAI_VERSION.startswith("0"):
-        mocker.patch(
-            "guardrails.utils.openai_utils.v0.num_tokens_from_string",
-            return_value=non_chat_token_count_mock,
-        )
-    else:
-        mocker.patch(
-            "guardrails.utils.openai_utils.v1.num_tokens_from_string",
-            return_value=non_chat_token_count_mock,
-        )
-
-    from guardrails.llm_providers import AsyncOpenAICallable
-
-    openai_callable = AsyncOpenAICallable()
-    response = await openai_callable(text="1,2,3,", stream=True)
-
-    assert isinstance(response, LLMResponse) is True
-    assert response.output == "4,5,6,7,"
-    assert response.prompt_token_count == 10
-    assert response.response_token_count == 10
-
-
->>>>>>> ee18b8c0
 def test_openai_chat_callable(mocker, openai_chat_mock):
     mock_environ = mocker.patch("os.environ.get")
     mock_environ.return_value = "sk-xxxxxxxxxxxxxx"
@@ -369,16 +327,10 @@
     assert response.response_token_count == 20
 
 
-<<<<<<< HEAD
 def test_openai_chat_stream_callable(mocker, openai_chat_stream_mock):
-=======
-def test_openai_chat_stream_callable(
-    mocker, openai_chat_stream_mock, chat_token_count_mock, non_chat_token_count_mock
-):
-    mock_environ = mocker.patch("os.environ.get")
-    mock_environ.return_value = "sk-xxxxxxxxxxxxxx"
-
->>>>>>> ee18b8c0
+    mock_environ = mocker.patch("os.environ.get")
+    mock_environ.return_value = "sk-xxxxxxxxxxxxxx"
+
     if OPENAI_VERSION.startswith("0"):
         mocker.patch(
             "openai.ChatCompletion.create", return_value=openai_chat_stream_mock
@@ -423,54 +375,6 @@
     assert response.response_token_count == 20
 
 
-<<<<<<< HEAD
-=======
-@pytest.mark.asyncio
-@pytest.mark.skipif(not OPENAI_VERSION.startswith("0"), reason="OpenAI v0 only")
-async def test_async_openai_chat_stream_callable(
-    mocker,
-    openai_async_chat_stream_mock,
-    chat_token_count_mock,
-    non_chat_token_count_mock,
-):
-    mock_environ = mocker.patch("os.environ.get")
-    mock_environ.return_value = "sk-xxxxxxxxxxxxxx"
-
-    mocker.patch(
-        "openai.ChatCompletion.acreate", return_value=openai_async_chat_stream_mock
-    )
-
-    if OPENAI_VERSION.startswith("0"):
-        mocker.patch(
-            "guardrails.utils.openai_utils.v0.num_tokens_from_messages",
-            return_value=chat_token_count_mock,
-        )
-        mocker.patch(
-            "guardrails.utils.openai_utils.v0.num_tokens_from_string",
-            return_value=non_chat_token_count_mock,
-        )
-    else:
-        mocker.patch(
-            "guardrails.utils.openai_utils.v1.num_tokens_from_messages",
-            return_value=chat_token_count_mock,
-        )
-        mocker.patch(
-            "guardrails.utils.openai_utils.v1.num_tokens_from_string",
-            return_value=non_chat_token_count_mock,
-        )
-
-    from guardrails.llm_providers import AsyncOpenAIChatCallable
-
-    openai_chat_callable = AsyncOpenAIChatCallable()
-    response = await openai_chat_callable(text="1,2,3,", stream=True)
-
-    assert isinstance(response, LLMResponse) is True
-    assert response.output == "4,5,6,7,"
-    assert response.prompt_token_count == 10
-    assert response.response_token_count == 10
-
-
->>>>>>> ee18b8c0
 def test_openai_chat_model_callable(mocker, openai_chat_mock):
     mock_environ = mocker.patch("os.environ.get")
     mock_environ.return_value = "sk-xxxxxxxxxxxxxx"
