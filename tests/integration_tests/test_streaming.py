# 3 tests
# 1. Test streaming with OpenAICallable (mock openai.Completion.create)
# 2. Test streaming with OpenAIChatCallable (mock openai.ChatCompletion.create)
# 3. Test string schema streaming
# Using the LowerCase Validator, and a custom validator to show new streaming behavior
import json
from typing import Any, Callable, Dict, Iterable, List, Optional, Union

import openai
import pytest
from pydantic import BaseModel, Field

import guardrails as gd
from guardrails.utils.casting_utils import to_int
from guardrails.utils.openai_utils import OPENAI_VERSION
from guardrails.validator_base import (
    ErrorSpan,
    FailResult,
    OnFailAction,
    PassResult,
    ValidationResult,
    Validator,
    register_validator,
)
from guardrails.validators import LowerCase

expected_raw_output = {"statement": "I am DOING well, and I HOPE you aRe too."}
expected_fix_output = {"statement": "i am doing well, and i hope you are too."}
expected_noop_output = {"statement": "I am DOING well, and I HOPE you aRe too."}
expected_filter_refrain_output = {}


@register_validator(name="minsentencelength", data_type=["string", "list"])
class MinSentenceLengthValidator(Validator):
    def __init__(
        self,
        min: Optional[int] = None,
        max: Optional[int] = None,
        on_fail: Optional[Callable] = None,
    ):
        super().__init__(
            on_fail=on_fail,
            min=min,
            max=max,
        )
        self._min = to_int(min)
        self._max = to_int(max)

    def sentence_split(self, value):
        return list(map(lambda x: x + ".", value.split(".")[:-1]))

    def validate(self, value: Union[str, List], metadata: Dict) -> ValidationResult:
        sentences = self.sentence_split(value)
        error_spans = []
        index = 0
        for sentence in sentences:
            if len(sentence) < self._min:
                error_spans.append(
                    ErrorSpan(
                        start=index,
                        end=index + len(sentence),
                        reason=f"Sentence has length less than {self._min}. "
                        f"Please return a longer output, "
                        f"that is shorter than {self._max} characters.",
                    )
                )
            if len(sentence) > self._max:
                error_spans.append(
                    ErrorSpan(
                        start=index,
                        end=index + len(sentence),
                        reason=f"Sentence has length greater than {self._max}. "
                        f"Please return a shorter output, "
                        f"that is shorter than {self._max} characters.",
                    )
                )
            index = index + len(sentence)
        if len(error_spans) > 0:
            return FailResult(
                validated_chunk=value,
                error_spans=error_spans,
                error_message=f"Sentence has length less than {self._min}. "
                f"Please return a longer output, "
                f"that is shorter than {self._max} characters.",
            )
        return PassResult()

    def validate_stream(self, chunk: Any, metadata: Dict, **kwargs) -> ValidationResult:
        return super().validate_stream(chunk, metadata, **kwargs)


class Delta:
    content: str

    def __init__(self, content):
        self.content = content


class Choice:
    text: str
    finish_reason: str
    index: int
    delta: Delta

    def __init__(self, text, delta, finish_reason, index=0):
        self.index = index
        self.delta = delta
        self.text = text
        self.finish_reason = finish_reason


class MockOpenAIV1ChunkResponse:
    choices: list
    model: str

    def __init__(self, choices, model):
        self.choices = choices
        self.model = model


def mock_openai_completion_create(chunks):
    # Returns a generator
    def gen():
        index = 0
        for chunk in chunks:
            index = index + 1
<<<<<<< HEAD
            finished = index == len(chunks)
            finish_reason = "stop" if finished else None
=======
            # finished = index == len(chunks)
            # finish_reason = "stop" if finished else None
>>>>>>> b52b8cbc
            # print("FINISH REASON", finish_reason)
            if OPENAI_VERSION.startswith("0"):
                yield {
                    # TODO: for some reason using finish_reason here breaks everything
                    "choices": [{"text": chunk, "finish_reason": None}],
                    "model": "OpenAI model name",
                }
            else:
                yield MockOpenAIV1ChunkResponse(
                    choices=[
                        Choice(
                            text=chunk,
                            delta=Delta(content=""),
<<<<<<< HEAD
                            # TODO: for some reason using finish_reason here breaks everything
=======
                            # TODO: for some reason using finish_reason here breaks everything  # noqa
>>>>>>> b52b8cbc
                            finish_reason=None,
                        )
                    ],
                    model="OpenAI model name",
                )

    return gen()


def mock_openai_chat_completion_create(chunks):
    # Returns a generator
    def gen():
        index = 0
        for chunk in chunks:
            index = index + 1
<<<<<<< HEAD
            finished = index == len(chunks)
            finish_reason = "stop" if finished else None
=======
            # finished = index == len(chunks)
            # finish_reason = "stop" if finished else None
>>>>>>> b52b8cbc
            # print("FINISH REASON", finish_reason)
            if OPENAI_VERSION.startswith("0"):
                yield {
                    "choices": [
                        {
                            "index": 0,
                            "delta": {"content": chunk},
<<<<<<< HEAD
                            # TODO: for some reason using finish_reason here breaks everything
=======
                            # TODO: for some reason using finish_reason here breaks everything  # noqa
>>>>>>> b52b8cbc
                            "finish_reason": None,
                        }
                    ]
                }
            else:
                yield MockOpenAIV1ChunkResponse(
                    choices=[
                        Choice(
                            text="",
                            delta=Delta(content=chunk),
<<<<<<< HEAD
                            # TODO: for some reason using finish_reason here breaks everything
=======
                            # TODO: for some reason using finish_reason here breaks everything  # noqa
>>>>>>> b52b8cbc
                            finish_reason=None,
                        )
                    ],
                    model="OpenAI model name",
                )

    return gen()


class LowerCaseFix(BaseModel):
    statement: str = Field(
        description="Validates whether the text is in lower case.",
        validators=[LowerCase(on_fail=OnFailAction.FIX)],
    )


class LowerCaseNoop(BaseModel):
    statement: str = Field(
        description="Validates whether the text is in lower case.",
        validators=[LowerCase(on_fail=OnFailAction.NOOP)],
    )


class LowerCaseFilter(BaseModel):
    statement: str = Field(
        description="Validates whether the text is in lower case.",
        validators=[LowerCase(on_fail=OnFailAction.FILTER)],
    )


class LowerCaseRefrain(BaseModel):
    statement: str = Field(
        description="Validates whether the text is in lower case.",
        validators=[LowerCase(on_fail=OnFailAction.REFRAIN)],
    )


expected_minsentence_noop_output = ""


class MinSentenceLengthNoOp(BaseModel):
    statement: str = Field(
        description="Validates whether the text is in lower case.",
        validators=[MinSentenceLengthValidator(on_fail=OnFailAction.NOOP)],
    )


STR_PROMPT = "Say something nice to me."

PROMPT = """
Say something nice to me.

${gr.complete_json_suffix}
"""

JSON_LLM_CHUNKS = [
    '{"statement":',
    ' "I am DOING',
    " well, and I",
    " HOPE you aRe",
    ' too."}',
]


@pytest.mark.parametrize(
    "guard, expected_validated_output",
    [
        (
            gd.Guard.from_pydantic(output_class=LowerCaseNoop, prompt=PROMPT),
            expected_noop_output,
        ),
        (
            gd.Guard.from_pydantic(output_class=LowerCaseFix, prompt=PROMPT),
            expected_fix_output,
        ),
        (
            gd.Guard.from_pydantic(output_class=LowerCaseFilter, prompt=PROMPT),
            expected_filter_refrain_output,
        ),
        (
            gd.Guard.from_pydantic(output_class=LowerCaseRefrain, prompt=PROMPT),
            expected_filter_refrain_output,
        ),
    ],
)
def test_streaming_with_openai_callable(
    mocker,
    guard,
    expected_validated_output,
):
    """Test streaming with OpenAICallable.

    Mocks openai.Completion.create.
    """
    if OPENAI_VERSION.startswith("0"):
        mocker.patch(
            "openai.Completion.create",
            return_value=mock_openai_completion_create(JSON_LLM_CHUNKS),
        )
    else:
        mocker.patch(
            "openai.resources.Completions.create",
            return_value=mock_openai_completion_create(JSON_LLM_CHUNKS),
        )

    method = (
        openai.Completion.create
        if OPENAI_VERSION.startswith("0")
        else openai.completions.create
    )

    method.__name__ = "mock_openai_completion_create"

    generator = guard(
        method,
        engine="text-davinci-003",
        max_tokens=10,
        temperature=0,
        stream=True,
    )

    assert isinstance(generator, Iterable)

    for op in generator:
        actual_output = op

    assert actual_output.raw_llm_output == json.dumps(expected_raw_output)
    assert actual_output.validated_output == expected_validated_output


@pytest.mark.parametrize(
    "guard, expected_validated_output",
    [
        (
            gd.Guard.from_pydantic(output_class=LowerCaseNoop, prompt=PROMPT),
            expected_noop_output,
        ),
        (
            gd.Guard.from_pydantic(output_class=LowerCaseFix, prompt=PROMPT),
            expected_fix_output,
        ),
        (
            gd.Guard.from_pydantic(output_class=LowerCaseFilter, prompt=PROMPT),
            expected_filter_refrain_output,
        ),
        (
            gd.Guard.from_pydantic(output_class=LowerCaseRefrain, prompt=PROMPT),
            expected_filter_refrain_output,
        ),
    ],
)
def test_streaming_with_openai_chat_callable(
    mocker,
    guard,
    expected_validated_output,
):
    """Test streaming with OpenAIChatCallable.

    Mocks openai.ChatCompletion.create.
    """
    if OPENAI_VERSION.startswith("0"):
        mocker.patch(
            "openai.ChatCompletion.create",
            return_value=mock_openai_chat_completion_create(JSON_LLM_CHUNKS),
        )
    else:
        mocker.patch(
            "openai.resources.chat.completions.Completions.create",
            return_value=mock_openai_chat_completion_create(JSON_LLM_CHUNKS),
        )

    method = (
        openai.ChatCompletion.create
        if OPENAI_VERSION.startswith("0")
        else openai.chat.completions.create
    )

    method.__name__ = "mock_openai_chat_completion_create"

    generator = guard(
        method,
        model="gpt-3.5-turbo",
        max_tokens=10,
        temperature=0,
        stream=True,
    )

    assert isinstance(generator, Iterable)

    actual_output = ""
    for op in generator:
        actual_output = op

    assert actual_output.raw_llm_output == json.dumps(expected_raw_output)
    assert actual_output.validated_output == expected_validated_output


STR_LLM_CHUNKS = [
    # 38 characters
    "This sentence is simply just ",
    "too long."
    # 25 characters long
    "This ",
    "sentence ",
    "is 2 ",
    "short."
    # 29 characters long
    "This sentence is just ",
    "right.",
]


@pytest.mark.parametrize(
    "guard, expected_error_spans",
    [
        (
            gd.Guard.from_string(
                # only the middle sentence should pass
                validators=[
                    MinSentenceLengthValidator(26, 30, on_fail=OnFailAction.NOOP)
                ],
                prompt=STR_PROMPT,
            ),
            # each value is a tuple
            # first is expected text inside span
            # second is the reason for failure
            [
                [
                    "This sentence is simply just too long.",
<<<<<<< HEAD
                    "Sentence has length greater than 30. Please return a shorter output, that is shorter than 30 characters.",
                ],
                [
                    "This sentence is 2 short.",
                    "Sentence has length less than 26. Please return a longer output, that is shorter than 30 characters.",
=======
                    (
                        "Sentence has length greater than 30. "
                        "Please return a shorter output, "
                        "that is shorter than 30 characters."
                    ),
                ],
                [
                    "This sentence is 2 short.",
                    (
                        "Sentence has length less than 26. "
                        "Please return a longer output, "
                        "that is shorter than 30 characters."
                    ),
>>>>>>> b52b8cbc
                ],
            ],
        )
    ],
)
def test_string_schema_streaming_with_openai_chat(mocker, guard, expected_error_spans):
    """Test string schema streaming with OpenAIChatCallable.

    Mocks openai.ChatCompletion.create.
    """
    if OPENAI_VERSION.startswith("0"):
        mocker.patch(
            "openai.ChatCompletion.create",
            return_value=mock_openai_chat_completion_create(STR_LLM_CHUNKS),
        )
    else:
        mocker.patch(
            "openai.resources.chat.completions.Completions.create",
            return_value=mock_openai_chat_completion_create(STR_LLM_CHUNKS),
        )

    method = (
        openai.ChatCompletion.create
        if OPENAI_VERSION.startswith("0")
        else openai.chat.completions.create
    )

    method.__name__ = "mock_openai_chat_completion_create"
    generator = guard(
        method,
        model="gpt-3.5-turbo",
        max_tokens=10,
        temperature=0,
        stream=True,
    )

    assert isinstance(generator, Iterable)

    accumulated_output = ""
    for op in generator:
        accumulated_output += op.raw_llm_output
    error_spans = guard.error_spans_in_output()

    # print spans
    assert len(error_spans) == len(expected_error_spans)
    for error_span, expected in zip(error_spans, expected_error_spans):
        assert accumulated_output[error_span.start : error_span.end] == expected[0]
        assert error_span.reason == expected[1]
    # TODO assert something about these error spans<|MERGE_RESOLUTION|>--- conflicted
+++ resolved
@@ -124,13 +124,8 @@
         index = 0
         for chunk in chunks:
             index = index + 1
-<<<<<<< HEAD
-            finished = index == len(chunks)
-            finish_reason = "stop" if finished else None
-=======
             # finished = index == len(chunks)
             # finish_reason = "stop" if finished else None
->>>>>>> b52b8cbc
             # print("FINISH REASON", finish_reason)
             if OPENAI_VERSION.startswith("0"):
                 yield {
@@ -144,11 +139,7 @@
                         Choice(
                             text=chunk,
                             delta=Delta(content=""),
-<<<<<<< HEAD
-                            # TODO: for some reason using finish_reason here breaks everything
-=======
                             # TODO: for some reason using finish_reason here breaks everything  # noqa
->>>>>>> b52b8cbc
                             finish_reason=None,
                         )
                     ],
@@ -164,13 +155,8 @@
         index = 0
         for chunk in chunks:
             index = index + 1
-<<<<<<< HEAD
-            finished = index == len(chunks)
-            finish_reason = "stop" if finished else None
-=======
             # finished = index == len(chunks)
             # finish_reason = "stop" if finished else None
->>>>>>> b52b8cbc
             # print("FINISH REASON", finish_reason)
             if OPENAI_VERSION.startswith("0"):
                 yield {
@@ -178,11 +164,7 @@
                         {
                             "index": 0,
                             "delta": {"content": chunk},
-<<<<<<< HEAD
-                            # TODO: for some reason using finish_reason here breaks everything
-=======
                             # TODO: for some reason using finish_reason here breaks everything  # noqa
->>>>>>> b52b8cbc
                             "finish_reason": None,
                         }
                     ]
@@ -193,11 +175,7 @@
                         Choice(
                             text="",
                             delta=Delta(content=chunk),
-<<<<<<< HEAD
-                            # TODO: for some reason using finish_reason here breaks everything
-=======
                             # TODO: for some reason using finish_reason here breaks everything  # noqa
->>>>>>> b52b8cbc
                             finish_reason=None,
                         )
                     ],
@@ -427,13 +405,6 @@
             [
                 [
                     "This sentence is simply just too long.",
-<<<<<<< HEAD
-                    "Sentence has length greater than 30. Please return a shorter output, that is shorter than 30 characters.",
-                ],
-                [
-                    "This sentence is 2 short.",
-                    "Sentence has length less than 26. Please return a longer output, that is shorter than 30 characters.",
-=======
                     (
                         "Sentence has length greater than 30. "
                         "Please return a shorter output, "
@@ -447,7 +418,6 @@
                         "Please return a longer output, "
                         "that is shorter than 30 characters."
                     ),
->>>>>>> b52b8cbc
                 ],
             ],
         )
